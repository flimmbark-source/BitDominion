--- conflicted
+++ resolved
@@ -330,13 +330,9 @@
     for (let i = 0; i < patchCenters.length; i++) {
       const center = patchCenters[i].clone();
       const radius = 60 + i * 10;
-<<<<<<< HEAD
-      const treeCount = 6 + i * 2;
-=======
       const baseTreeCount = 12 + i * 4;
       const treeCount = baseTreeCount + Math.floor(rand() * 5);
       const trees: Tree[] = [];
->>>>>>> d53b4129
       for (let t = 0; t < treeCount; t++) {
         const angle = rand() * Math.PI * 2;
         const distance = Math.sqrt(rand()) * radius;
