--- conflicted
+++ resolved
@@ -345,25 +345,6 @@
           }
         }
 
-<<<<<<< HEAD
-        for (let i = 0; i < treeCount; i++) {
-          let attempts = 0;
-          while (attempts < 6) {
-            const position = new Vector2(
-              cellCenterX + (rand() - 0.5) * cellWidth * 0.9,
-              cellCenterY + (rand() - 0.5) * cellHeight * 0.9
-            );
-            position.x = clamp(position.x, ARENA_PADDING, WIDTH - ARENA_PADDING);
-            position.y = clamp(position.y, ARENA_PADDING, HEIGHT - ARENA_PADDING);
-            const treeRadius = 11 + rand() * 8;
-            if (this.canPlaceTree(position, treeRadius, treePadding, castleClearRadius)) {
-              this.trees.push({ position: position.clone(), radius: treeRadius });
-              break;
-            }
-            attempts++;
-          }
-        }
-=======
     for (let i = 0; i < patchCenters.length; i++) {
       const center = patchCenters[i].clone();
       const radius = 60 + i * 10;
@@ -380,7 +361,6 @@
         position.y = clamp(position.y, ARENA_PADDING, HEIGHT - ARENA_PADDING);
         const treeRadius = 12 + rand() * 8;
         this.trees.push({ position: position.clone(), radius: treeRadius });
->>>>>>> b9382c9b
       }
     }
   }
