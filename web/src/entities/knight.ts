--- conflicted
+++ resolved
@@ -201,28 +201,6 @@
     ctx.save();
     ctx.translate(this.pos.x, this.pos.y);
 
-<<<<<<< HEAD
-    ctx.shadowColor = 'rgba(250, 220, 120, 0.65)';
-    ctx.shadowBlur = 18;
-
-    ctx.fillStyle = '#1C1C24';
-    ctx.beginPath();
-    ctx.arc(0, 0, bodyRadius * 1.15, 0, Math.PI * 2);
-    ctx.fill();
-
-    ctx.shadowBlur = 0;
-
-    ctx.fillStyle = '#3A7BFA';
-    ctx.beginPath();
-    ctx.moveTo(-bodyRadius * 0.95, 0);
-    ctx.quadraticCurveTo(-bodyRadius * 0.6, bodyRadius * 1.2, -bodyRadius * 0.15, bodyRadius * 1.25);
-    ctx.lineTo(bodyRadius * 0.4, bodyRadius * 1.25);
-    ctx.quadraticCurveTo(bodyRadius * 0.95, bodyRadius * 0.7, bodyRadius * 0.85, -bodyRadius * 0.1);
-    ctx.closePath();
-    ctx.fill();
-
-    ctx.fillStyle = '#6EA7FF';
-=======
     ctx.fillStyle = '#0C5B25';
     ctx.beginPath();
     ctx.moveTo(-bodyRadius * 0.9, 0);
@@ -233,53 +211,10 @@
     ctx.fill();
 
     ctx.fillStyle = '#166F33';
->>>>>>> 6d7f5f3c
     ctx.beginPath();
     ctx.arc(0, 0, bodyRadius, 0, Math.PI * 2);
     ctx.fill();
 
-<<<<<<< HEAD
-    ctx.lineWidth = 3.6;
-    ctx.strokeStyle = '#F5F5F7';
-    ctx.stroke();
-
-    ctx.fillStyle = '#5E2B91';
-    ctx.beginPath();
-    ctx.arc(-bodyRadius * 0.2, -bodyRadius * 0.1, bodyRadius * 0.65, Math.PI * 0.2, Math.PI * 1.05);
-    ctx.lineTo(-bodyRadius * 0.05, bodyRadius * 0.85);
-    ctx.closePath();
-    ctx.fill();
-
-    ctx.lineWidth = 2.2;
-    ctx.strokeStyle = '#F7E36C';
-    ctx.beginPath();
-    ctx.moveTo(-bodyRadius * 0.55, -bodyRadius * 0.05);
-    ctx.lineTo(bodyRadius * 0.65, -bodyRadius * 0.05);
-    ctx.stroke();
-
-    ctx.fillStyle = '#F0F3FF';
-    ctx.beginPath();
-    ctx.arc(0, -bodyRadius * 0.95, headRadius * 1.05, 0, Math.PI * 2);
-    ctx.fill();
-    ctx.strokeStyle = '#4B5678';
-    ctx.lineWidth = 1.8;
-    ctx.stroke();
-
-    ctx.fillStyle = '#2B9B4B';
-    ctx.beginPath();
-    ctx.moveTo(-bodyRadius * 0.25, -bodyRadius * 0.25);
-    ctx.lineTo(bodyRadius * 0.7, -bodyRadius * 0.4);
-    ctx.lineTo(bodyRadius * 0.55, bodyRadius * 0.45);
-    ctx.closePath();
-    ctx.fill();
-
-    ctx.fillStyle = '#F9C74F';
-    ctx.beginPath();
-    ctx.arc(bodyRadius * 0.45, -bodyRadius * 0.2, bodyRadius * 0.26, 0, Math.PI * 2);
-    ctx.fill();
-    ctx.strokeStyle = '#AA6400';
-    ctx.lineWidth = 1.6;
-=======
     ctx.lineWidth = 3;
     ctx.strokeStyle = '#08391A';
     ctx.stroke();
@@ -320,7 +255,6 @@
     ctx.fill();
     ctx.strokeStyle = '#A67C21';
     ctx.lineWidth = 1.2;
->>>>>>> 6d7f5f3c
     ctx.stroke();
 
     ctx.restore();
