--- conflicted
+++ resolved
@@ -471,14 +471,11 @@
 
 let isItemShopOpen = false;
 let lastPhase: 'downtime' | 'wave' | null = null;
-<<<<<<< HEAD
 let tavernAutoOpen = false;
-=======
 let isQuestLogOpen = false;
 let activeQuestDialog: NearbyQuestInteraction | null = null;
 const dismissedQuestInteractions = new Set<number>();
 let lastQuestInteractionGiverId: number | null = null;
->>>>>>> 699a03b1
 
 function setItemShopOpen(open: boolean): void {
   const nextState = open && game.isDowntime();
