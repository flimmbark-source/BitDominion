import './style.css';
import { Game, CameraState, NearbyQuestInteraction, QuestLogEntry } from './game';
import {
  HEIGHT,
  WIDTH,
  VIEWPORT_HEIGHT,
  KNIGHT_HP,
  BuildingType
} from './config/constants';
import { getBuildingDefinition } from './entities/building';
import { ITEM_DEFINITIONS, ITEM_ORDER, ItemId } from './config/items';

const BUILDING_DISPLAY: Record<BuildingType, { icon: string; name: string; description: string }> = {
  watchtower: {
    icon: '🏹',
    name: 'Watchtower',
    description: 'Ranged tower that fires at invaders. Gains range from workshop auras.'
  },
  barricade: {
    icon: '🛡️',
    name: 'Barricade',
    description: 'Sturdy barrier that blocks foes and slows the knight when nearby.'
  },
  spike: {
    icon: '✴️',
    name: 'Spike Trap',
    description: 'Single-use trap that harms and slows monsters that pass over it.'
  },
  beacon: {
    icon: '📡',
    name: 'Lure Beacon',
    description: 'Broadcasts false sightings, drawing patrols away from the castle.'
  },
  workshop: {
    icon: '⚙️',
    name: 'Workshop',
    description: 'Empowers structures in a large radius and unlocks advanced tech.'
  }
};

const INVENTORY_SLOTS = 6;
const INITIAL_CAMERA_ZOOM = 1.6;
const MIN_CAMERA_ZOOM = 0.75;
const MAX_CAMERA_ZOOM = 2.5;
const CAMERA_PAN_SPEED = 240;
const GAME_SHELL_GAP = 0;

const appRoot = document.querySelector<HTMLDivElement>('#app');
if (!appRoot) {
  throw new Error('Missing #app root element');
}

const appRootElement: HTMLDivElement = appRoot;

function requireElement<T extends Element>(selector: string): T {
  const element = document.querySelector(selector);
  if (!element) {
    throw new Error(`Missing element: ${selector}`);
  }
  return element as T;
}

appRootElement.innerHTML = `
  <div class="game-shell">
    <div class="game-container" id="gameContainer">
      <canvas id="gameCanvas" class="game-canvas"></canvas>
      <div class="camp-marker-layer" id="campMarkerLayer"></div>
      <div class="dark-energy ui-panel" id="darkEnergyClock">
        <h2>Dark Energy</h2>
        <div class="bar"><div class="bar-fill" id="darkEnergyFill"></div></div>
        <p id="darkEnergyText">Gathering energy…</p>
      </div>
      <div class="hud">
        <div class="ui-panel stats-panel">
          <div class="stat-row">
            <span class="stat-label gold">Gold</span>
            <span class="stat-value" id="heroGoldText">0</span>
            <span class="resource-gain" id="heroGoldGain" aria-live="polite"></span>
          </div>
          <div class="stat-row">
            <span class="stat-label shards">Relic Shards</span>
            <span class="stat-value" id="heroShardText">0</span>
            <span class="resource-gain" id="heroShardGain" aria-live="polite"></span>
          </div>
          <div class="stat-row">
            <span class="stat-label health">Health</span>
            <div class="health-bar">
              <div class="health-bar-fill" id="heroHealthBar"></div>
            </div>
            <span class="health-text" id="heroHealthText">${KNIGHT_HP}/${KNIGHT_HP}</span>
          </div>
        </div>
        <button class="ui-panel build-toggle" id="buildPrompt" type="button">
          <span class="build-toggle-icon" aria-hidden="true">🔨</span>
          <span class="build-toggle-text">(B)uild</span>
        </button>
        <div class="ui-panel inventory" id="inventoryPanel"></div>
        <div class="ui-panel buffs-panel" id="buffsPanel">
          <div class="buffs-title">Temporary Blessings</div>
          <ul class="buffs-list" id="buffList"></ul>
        </div>
      </div>
      <div class="shop-panel ui-panel hidden" id="buildingShopPanel">
        <h2>Workshop Ledger</h2>
        <div class="shop-items" id="shopItemsContainer"></div>
      </div>
      <div class="shop-panel ui-panel hidden" id="itemShopPanel">
        <h2>Hero Arsenal</h2>
        <div class="shop-items" id="itemShopItemsContainer"></div>
      </div>
      <div class="tooltip" id="tooltipPanel"></div>
      <div class="game-over hidden" id="gameOverScreen">
        <h2 id="gameOverTitle">You Have Perished</h2>
        <p id="gameOverSubtext">Press R to try again.</p>
      </div>
      <div class="quest-dialog hidden" id="questDialog" aria-hidden="true">
        <div class="quest-dialog-panel">
          <div class="quest-dialog-header">
            <div class="quest-dialog-icon" id="questDialogIcon" aria-hidden="true">📜</div>
            <div class="quest-dialog-titles">
              <div class="quest-dialog-title" id="questDialogTitle">Quest Offer</div>
              <div class="quest-dialog-subtitle" id="questDialogSubtitle"></div>
            </div>
            <button class="quest-dialog-close" id="questDialogClose" type="button" aria-label="Dismiss quest prompt">×</button>
          </div>
          <div class="quest-dialog-body">
            <p class="quest-dialog-greeting" id="questDialogGreeting"></p>
            <p class="quest-dialog-description" id="questDialogDescription"></p>
            <p class="quest-dialog-reward" id="questDialogReward"></p>
            <div class="quest-dialog-progress hidden" id="questDialogProgress">
              <div class="quest-dialog-progress-bar" id="questDialogProgressFill"></div>
            </div>
          </div>
          <div class="quest-dialog-actions" id="questDialogActions">
            <button class="quest-action-button" id="questDialogPrimary" type="button">Accept Quest</button>
            <button class="quest-action-button secondary" id="questDialogSecondary" type="button">Not now</button>
          </div>
        </div>
      </div>
      <div class="quest-log-overlay hidden" id="questLogOverlay" aria-hidden="true">
        <div class="quest-log-panel">
          <div class="quest-log-header">
            <h2>Quest Log</h2>
            <button class="quest-log-close" id="questLogClose" type="button" aria-label="Close quest log">×</button>
          </div>
          <p class="quest-log-subtitle">Active contracts from allied villages.</p>
          <ul class="quest-log-list" id="questLogList"></ul>
        </div>
      </div>
    </div>
  </div>
`;

const canvas = requireElement<HTMLCanvasElement>('#gameCanvas');
canvas.width = WIDTH;
canvas.height = VIEWPORT_HEIGHT;

const context = canvas.getContext('2d');
if (!context) {
  throw new Error('Unable to create canvas rendering context');
}

const gameContainerElement = requireElement<HTMLDivElement>('#gameContainer');

function updateGameViewportSize(): void {
  const appStyles = getComputedStyle(appRootElement);
  const paddingX = parseFloat(appStyles.paddingLeft) + parseFloat(appStyles.paddingRight);
  const paddingY = parseFloat(appStyles.paddingTop) + parseFloat(appStyles.paddingBottom);
  const availableWidth = Math.max(0, window.innerWidth - paddingX);
  const availableHeight = Math.max(0, window.innerHeight - paddingY - GAME_SHELL_GAP);
  const aspectRatio = WIDTH / VIEWPORT_HEIGHT;

  let targetWidth = availableWidth;
  let targetHeight = targetWidth / aspectRatio;

  if (targetHeight > availableHeight) {
    targetHeight = availableHeight;
    targetWidth = targetHeight * aspectRatio;
  }

  if (
    !Number.isFinite(targetWidth) ||
    !Number.isFinite(targetHeight) ||
    targetWidth <= 0 ||
    targetHeight <= 0
  ) {
    gameContainerElement.style.removeProperty('--game-width');
    gameContainerElement.style.removeProperty('--game-height');
    return;
  }

  gameContainerElement.style.setProperty('--game-width', `${targetWidth}px`);
  gameContainerElement.style.setProperty('--game-height', `${targetHeight}px`);
}

window.addEventListener('resize', updateGameViewportSize);
window.addEventListener('orientationchange', updateGameViewportSize);
updateGameViewportSize();

const camera = {
  center: { x: WIDTH / 2, y: HEIGHT / 2 },
  zoom: INITIAL_CAMERA_ZOOM
};

function clampCamera() {
  const halfViewWidth = (canvas.width / camera.zoom) / 2;
  const halfViewHeight = (canvas.height / camera.zoom) / 2;

  const minX = halfViewWidth;
  const maxX = WIDTH - halfViewWidth;
  if (minX > maxX) {
    camera.center.x = WIDTH / 2;
  } else {
    camera.center.x = Math.max(minX, Math.min(maxX, camera.center.x));
  }

  const minY = halfViewHeight;
  const maxY = HEIGHT - halfViewHeight;
  if (minY > maxY) {
    camera.center.y = HEIGHT / 2;
  } else {
    camera.center.y = Math.max(minY, Math.min(maxY, camera.center.y));
  }
}

const cameraPan = { up: false, down: false, left: false, right: false };

function updateCameraPosition(dt: number): void {
  let dx = 0;
  let dy = 0;
  if (cameraPan.left) {
    dx -= 1;
  }
  if (cameraPan.right) {
    dx += 1;
  }
  if (cameraPan.up) {
    dy -= 1;
  }
  if (cameraPan.down) {
    dy += 1;
  }
  if (dx === 0 && dy === 0) {
    return;
  }
  const length = Math.hypot(dx, dy);
  if (length > 0) {
    dx /= length;
    dy /= length;
  }
  const speed = CAMERA_PAN_SPEED / camera.zoom;
  camera.center.x += dx * speed * dt;
  camera.center.y += dy * speed * dt;
  clampCamera();
}

clampCamera();

const game = new Game();
game.setCanvasHudEnabled(false);

function focusCameraOnKnight(options?: { zoom?: number }): void {
  if (options && typeof options.zoom === 'number') {
    camera.zoom = Math.max(MIN_CAMERA_ZOOM, Math.min(MAX_CAMERA_ZOOM, options.zoom));
  }
  const { x, y } = game.knight.pos;
  camera.center.x = x;
  camera.center.y = y;
  clampCamera();
}

focusCameraOnKnight({ zoom: INITIAL_CAMERA_ZOOM });

const tooltipPanel = requireElement<HTMLDivElement>('#tooltipPanel');
const inventoryPanel = requireElement<HTMLDivElement>('#inventoryPanel');
const heroGoldText = requireElement<HTMLSpanElement>('#heroGoldText');
const heroGoldGain = requireElement<HTMLSpanElement>('#heroGoldGain');
const heroShardText = requireElement<HTMLSpanElement>('#heroShardText');
const heroShardGain = requireElement<HTMLSpanElement>('#heroShardGain');
const heroHealthBar = requireElement<HTMLDivElement>('#heroHealthBar');
const heroHealthText = requireElement<HTMLSpanElement>('#heroHealthText');
const buildPrompt = requireElement<HTMLButtonElement>('#buildPrompt');
const darkEnergyFill = requireElement<HTMLDivElement>('#darkEnergyFill');
const darkEnergyText = requireElement<HTMLParagraphElement>('#darkEnergyText');
const buffList = requireElement<HTMLUListElement>('#buffList');
const campMarkerLayer = requireElement<HTMLDivElement>('#campMarkerLayer');
const buildingShopPanel = requireElement<HTMLDivElement>('#buildingShopPanel');
const buildingShopItemsContainer = requireElement<HTMLDivElement>('#shopItemsContainer');
const itemShopPanel = requireElement<HTMLDivElement>('#itemShopPanel');
const itemShopItemsContainer = requireElement<HTMLDivElement>('#itemShopItemsContainer');
const gameOverScreen = requireElement<HTMLDivElement>('#gameOverScreen');
const gameOverTitle = requireElement<HTMLHeadingElement>('#gameOverTitle');
const gameOverSubtext = requireElement<HTMLParagraphElement>('#gameOverSubtext');
const questLogOverlay = requireElement<HTMLDivElement>('#questLogOverlay');
const questLogList = requireElement<HTMLUListElement>('#questLogList');
const questLogCloseButton = requireElement<HTMLButtonElement>('#questLogClose');
const questDialogElement = requireElement<HTMLDivElement>('#questDialog');
const questDialogIcon = requireElement<HTMLDivElement>('#questDialogIcon');
const questDialogTitle = requireElement<HTMLDivElement>('#questDialogTitle');
const questDialogSubtitle = requireElement<HTMLDivElement>('#questDialogSubtitle');
const questDialogGreeting = requireElement<HTMLParagraphElement>('#questDialogGreeting');
const questDialogDescription = requireElement<HTMLParagraphElement>('#questDialogDescription');
const questDialogReward = requireElement<HTMLParagraphElement>('#questDialogReward');
const questDialogProgress = requireElement<HTMLDivElement>('#questDialogProgress');
const questDialogProgressFill = requireElement<HTMLDivElement>('#questDialogProgressFill');
const questDialogPrimary = requireElement<HTMLButtonElement>('#questDialogPrimary');
const questDialogSecondary = requireElement<HTMLButtonElement>('#questDialogSecondary');
const questDialogCloseButton = requireElement<HTMLButtonElement>('#questDialogClose');

<<<<<<< HEAD
type ResourceId = 'supplies' | 'relicShards';

interface ResourceDisplay {
  valueElement: HTMLSpanElement;
  gainElement: HTMLSpanElement;
  lastValue: number;
  pendingGain: number;
}

const resourceDisplays: Record<ResourceId, ResourceDisplay> = {
  supplies: {
    valueElement: heroGoldText,
    gainElement: heroGoldGain,
    lastValue: game.getSupplies(),
    pendingGain: 0
  },
  relicShards: {
    valueElement: heroShardText,
    gainElement: heroShardGain,
    lastValue: game.getRelicShards(),
    pendingGain: 0
  }
};

resourceDisplays.supplies.valueElement.textContent = `${resourceDisplays.supplies.lastValue}`;
resourceDisplays.relicShards.valueElement.textContent = `${resourceDisplays.relicShards.lastValue}`;

function resetResourceGain(resource: ResourceId): void {
  const display = resourceDisplays[resource];
  display.pendingGain = 0;
  display.gainElement.textContent = '';
  display.gainElement.classList.remove('resource-gain--active');
}

function showResourceGain(resource: ResourceId, amount: number): void {
  if (amount <= 0) {
    return;
  }
  const display = resourceDisplays[resource];
  display.pendingGain += amount;
  display.gainElement.textContent = `+${display.pendingGain}`;
  display.gainElement.classList.remove('resource-gain--active');
  void display.gainElement.offsetWidth;
  display.gainElement.classList.add('resource-gain--active');
}

function updateResourceValue(resource: ResourceId, newValue: number): void {
  const display = resourceDisplays[resource];
  if (newValue > display.lastValue) {
    showResourceGain(resource, newValue - display.lastValue);
  } else if (newValue < display.lastValue) {
    resetResourceGain(resource);
  }
  display.lastValue = newValue;
  display.valueElement.textContent = `${newValue}`;
}

function resetResourceDisplays(): void {
  const supplies = game.getSupplies();
  resourceDisplays.supplies.lastValue = supplies;
  resourceDisplays.supplies.valueElement.textContent = `${supplies}`;
  resetResourceGain('supplies');

  const relicShards = game.getRelicShards();
  resourceDisplays.relicShards.lastValue = relicShards;
  resourceDisplays.relicShards.valueElement.textContent = `${relicShards}`;
  resetResourceGain('relicShards');
}

for (const id of Object.keys(resourceDisplays) as ResourceId[]) {
  resourceDisplays[id].gainElement.addEventListener('animationend', () => {
    resetResourceGain(id);
  });
}
=======
let lastSupplies = game.getSupplies();
let pendingGoldGain = 0;

function resetGoldGainIndicator(): void {
  pendingGoldGain = 0;
  heroGoldGain.textContent = '';
  heroGoldGain.classList.remove('resource-gain--active');
}

function showGoldGainIndicator(amount: number): void {
  if (amount <= 0) {
    return;
  }
  pendingGoldGain += amount;
  heroGoldGain.textContent = `+${pendingGoldGain}`;
  heroGoldGain.classList.remove('resource-gain--active');
  void heroGoldGain.offsetWidth;
  heroGoldGain.classList.add('resource-gain--active');
}

heroGoldGain.addEventListener('animationend', resetGoldGainIndicator);
>>>>>>> 91dc3ce2

const inventorySlots: HTMLDivElement[] = [];
for (let i = 0; i < INVENTORY_SLOTS; i++) {
  const slot = document.createElement('div');
  slot.className = 'inventory-slot empty';
  inventoryPanel.appendChild(slot);
  inventorySlots.push(slot);
}

const buildingShopButtons = new Map<BuildingType, HTMLButtonElement>();
const itemButtons = new Map<ItemId, HTMLButtonElement>();
const campMarkers = new Map<number, HTMLDivElement>();
const campMarkerEmpty = document.createElement('div');
campMarkerEmpty.className = 'camp-marker-empty hidden';
campMarkerEmpty.textContent = 'Scouts report no roaming packs.';
campMarkerLayer.appendChild(campMarkerEmpty);
const defeatedCampIds = new Set<number>();
const campRemovalTimers = new Map<number, number>();

function showTooltip(title: string, body: string) {
  tooltipPanel.innerHTML = `<div class="title">${title}</div><div>${body}</div>`;
  tooltipPanel.style.display = 'block';
}

function hideTooltip() {
  tooltipPanel.style.display = 'none';
}

function formatTimer(seconds: number): string {
  const clamped = Math.max(0, seconds);
  if (clamped < 10) {
    return `${clamped.toFixed(1)}s`;
  }
  const minutes = Math.floor(clamped / 60);
  const secs = Math.floor(clamped % 60);
  if (minutes <= 0) {
    return `${secs}s`;
  }
  return `${minutes}:${secs.toString().padStart(2, '0')}`;
}

document.addEventListener('pointermove', (event) => {
  if (tooltipPanel.style.display === 'none') {
    return;
  }

  const baseLeft = event.clientX + 16;
  const baseTop = event.clientY + 18;
  tooltipPanel.style.left = `${baseLeft}px`;
  tooltipPanel.style.top = `${baseTop}px`;

  const rect = tooltipPanel.getBoundingClientRect();
  const margin = 8;
  let left = baseLeft;
  let top = baseTop;

  if (left + rect.width > window.innerWidth - margin) {
    left = Math.max(margin, window.innerWidth - rect.width - margin);
  } else if (left < margin) {
    left = margin;
  }

  if (top + rect.height > window.innerHeight - margin) {
    top = event.clientY - rect.height - 12;
  }
  if (top < margin) {
    top = margin;
  }

  tooltipPanel.style.left = `${left}px`;
  tooltipPanel.style.top = `${top}px`;
});

function updateInventory() {
  const loadout = game.getHeroLoadout();
  for (let i = 0; i < inventorySlots.length; i++) {
    const slot = inventorySlots[i];
    const entry = loadout[i];
    if (entry) {
      slot.innerHTML = `<div class="item-icon">${entry.icon}</div>`;
      slot.classList.add('has-item');
      slot.classList.remove('empty');
      slot.classList.toggle('item-evolved', entry.evolved);
      slot.onmouseenter = () =>
        showTooltip(entry.name, `${entry.description}<br /><em>${entry.status}</em>`);
      slot.onmouseleave = hideTooltip;
    } else {
      slot.innerHTML = '';
      slot.classList.remove('has-item', 'item-evolved');
      slot.classList.add('empty');
      slot.onmouseenter = null;
      slot.onmouseleave = null;
    }
    slot.onclick = null;
  }
}

function populateBuildingShop() {
  buildingShopItemsContainer.innerHTML = '';
  buildingShopButtons.clear();
  const seen = new Set<BuildingType>();
  for (const type of game.getBuildOrder()) {
    if (seen.has(type)) {
      continue;
    }
    seen.add(type);
    const info = BUILDING_DISPLAY[type];
    const definition = getBuildingDefinition(type);
    const button = document.createElement('button');
    button.className = 'shop-button';
    button.innerHTML = `<span>${info.icon} ${info.name}</span><span class="price">${definition.cost} Supplies</span>`;
    button.addEventListener('click', () => {
      const index = game.getBuildOrder().indexOf(type);
      if (index >= 0) {
        game.selectBlueprint(index);
        game.setBuildMode(true);
        hideBuildLedger();
        updateInventory();
      }
    });
    button.addEventListener('mouseenter', () =>
      showTooltip(info.name, `${info.description}<br />Cost: ${definition.cost} supplies.`)
    );
    button.addEventListener('mouseleave', hideTooltip);
    buildingShopItemsContainer.appendChild(button);
    buildingShopButtons.set(type, button);
  }
}

function updateBuildingShopButtons() {
  if (!game.isBuildModeActive() && isBuildLedgerOpen) {
    isBuildLedgerOpen = false;
    hideTooltip();
  }
  const supplies = game.getSupplies();
  const selected = game.getSelectedBlueprint();
  for (const [type, button] of buildingShopButtons.entries()) {
    const definition = getBuildingDefinition(type);
    const affordable = supplies >= definition.cost;
    button.classList.toggle('disabled', !affordable);
    button.classList.toggle('selected', type === selected);
  }
  const shouldHide = !game.isBuildModeActive() || !isBuildLedgerOpen;
  buildingShopPanel.classList.toggle('hidden', shouldHide);
  updateBuildPrompt();
}

function updateBuildPrompt(): void {
  const selected = game.getSelectedBlueprint();
  const info = BUILDING_DISPLAY[selected];
  if (!info) {
    buildPrompt.classList.remove('build-active', 'build-unaffordable');
    buildPrompt.dataset.tooltipTitle = 'Workshop closed';
    buildPrompt.dataset.tooltipBody = 'Select a structure in the workshop to prepare a build plan.';
    buildPrompt.removeAttribute('aria-pressed');
    buildPrompt.title = '(B)uild';
    return;
  }
  const definition = getBuildingDefinition(selected);
  const affordable = game.canAffordBlueprint(selected);
  const buildModeActive = game.isBuildModeActive();
  const summary = `${info.icon} ${info.name} — ${definition.cost} supplies`;
  buildPrompt.dataset.tooltipTitle = info.name;
  buildPrompt.dataset.tooltipBody = `${info.description}<br />Cost: ${definition.cost} supplies.`;
  buildPrompt.title = summary;
  buildPrompt.setAttribute('aria-pressed', buildModeActive ? 'true' : 'false');
  buildPrompt.classList.toggle('build-active', buildModeActive);
  buildPrompt.classList.toggle('build-unaffordable', !affordable);
}

let isItemShopOpen = false;
let lastPhase: 'downtime' | 'wave' | null = null;
let tavernAutoOpen = false;
let isQuestLogOpen = false;
let activeQuestDialog: NearbyQuestInteraction | null = null;
const dismissedQuestInteractions = new Set<number>();
let lastQuestInteractionGiverId: number | null = null;
let isBuildLedgerOpen = false;

function openBuildLedger(): void {
  if (!game.isBuildModeActive()) {
    game.setBuildMode(true);
  }
  if (!isBuildLedgerOpen) {
    isBuildLedgerOpen = true;
  }
  updateBuildingShopButtons();
}

function hideBuildLedger(): void {
  if (isBuildLedgerOpen) {
    isBuildLedgerOpen = false;
    hideTooltip();
  }
  updateBuildingShopButtons();
}

function disableBuildMode(): void {
  if (game.isBuildModeActive()) {
    game.setBuildMode(false);
  }
  if (isBuildLedgerOpen) {
    isBuildLedgerOpen = false;
    hideTooltip();
  }
  updateBuildingShopButtons();
}

function setItemShopOpen(open: boolean): void {
  const nextState = open && game.isDowntime();
  if (isItemShopOpen === nextState) {
    if (!nextState) {
      hideTooltip();
    }
    updateItemShopButtons();
    return;
  }
  isItemShopOpen = nextState;
  if (isItemShopOpen && game.isBuildModeActive()) {
    disableBuildMode();
  }
  if (!isItemShopOpen) {
    hideTooltip();
  }
  updateItemShopButtons();
}

function populateItemShop(): void {
  itemShopItemsContainer.innerHTML = '';
  itemButtons.clear();
  for (const itemId of ITEM_ORDER) {
    const definition = ITEM_DEFINITIONS[itemId];
    const button = document.createElement('button');
    button.className = 'shop-button';
    button.innerHTML = `<span>${definition.icon} ${definition.name}</span><span class="price"></span>`;
    button.addEventListener('click', () => {
      if (game.purchaseItem(itemId)) {
        updateItemShopButtons();
      }
    });
    button.addEventListener('mouseenter', () => showTooltip(definition.name, definition.description));
    button.addEventListener('mouseleave', hideTooltip);
    itemShopItemsContainer.appendChild(button);
    itemButtons.set(itemId, button);
  }
  updateItemShopButtons();
}

function updateItemShopButtons(): void {
  const inDowntime = game.isDowntime();
  for (const [itemId, button] of itemButtons.entries()) {
    const definition = ITEM_DEFINITIONS[itemId];
    const owned = game.isItemOwned(itemId);
    const canPurchase = game.canPurchaseItem(itemId);
    const priceSpan = button.querySelector<HTMLSpanElement>('.price');
    if (priceSpan) {
      if (owned) {
        priceSpan.textContent = 'Owned';
      } else if (!inDowntime) {
        priceSpan.textContent = 'Closed during wave';
      } else {
        priceSpan.textContent = `${definition.cost} Supplies`;
      }
    }
    const disabled = owned || !canPurchase || !inDowntime;
    button.disabled = disabled;
    const shouldShowDisabledClass = !owned && (!canPurchase || !inDowntime);
    button.classList.toggle('disabled', shouldShowDisabledClass);
    button.classList.toggle('owned', owned);
  }
  const shopVisible = isItemShopOpen && inDowntime;
  itemShopPanel.classList.toggle('hidden', !shopVisible);
}

function renderActivities(): void {
  renderCamps();
  renderBuffs();
}

function renderCamps(): void {
  const camps = game.getCreepCamps();
  const highlightedCampIds = new Set(game.getNearbyCreepCampIds());
  let activeCampCount = 0;
  for (const camp of camps) {
    if (!defeatedCampIds.has(camp.id)) {
      activeCampCount += 1;
    }
  }
  campMarkerEmpty.classList.toggle('hidden', activeCampCount > 0);

  const seen = new Set<number>();
  let scaleX = 1;
  let scaleY = 1;
  let offsetX = 0;
  let offsetY = 0;

  if (activeCampCount > 0) {
    const canvasRect = canvas.getBoundingClientRect();
    const containerRect = gameContainerElement.getBoundingClientRect();
    scaleX = canvasRect.width / canvas.width;
    scaleY = canvasRect.height / canvas.height;
    offsetX = canvasRect.left - containerRect.left;
    offsetY = canvasRect.top - containerRect.top;
  }

  for (const camp of camps) {
    if (defeatedCampIds.has(camp.id)) {
      continue;
    }
    seen.add(camp.id);
    let marker = campMarkers.get(camp.id);
    if (!marker) {
      marker = document.createElement('div');
      marker.className = 'camp-marker';
      marker.innerHTML = `
        <div class="activity-item">
          <span class="activity-icon">🐾</span>
          <div class="activity-body">
            <div class="activity-title"></div>
            <div class="activity-subtext"></div>
          </div>
        </div>
      `;
      campMarkerLayer.appendChild(marker);
      campMarkers.set(camp.id, marker);
    }

    const card = marker.querySelector<HTMLDivElement>('.activity-item');
    const title = marker.querySelector<HTMLDivElement>('.activity-title');
    const statusElement = marker.querySelector<HTMLDivElement>('.activity-subtext');

    if (card) {
      card.classList.toggle('completed', camp.cleared);
    }
    if (title) {
      title.textContent = camp.name;
    }
    if (statusElement) {
      const remaining = camp.unitIds.length;
      const shardLabel = camp.rewardRelicShards === 1 ? 'shard' : 'shards';
      statusElement.textContent = camp.cleared
        ? 'Cleared'
        : `${remaining} foes remain • ${camp.rewardSupplies} gold & ${camp.rewardRelicShards} ${shardLabel}`;
    }

    const screenX = (camp.position.x - camera.center.x) * camera.zoom + canvas.width / 2;
    const screenY = (camp.position.y - camera.center.y) * camera.zoom + canvas.height / 2;

    const cssX = offsetX + screenX * scaleX;
    const cssY = offsetY + screenY * scaleY;
    marker.style.left = `${cssX}px`;
    marker.style.top = `${cssY}px`;

    const highlighted = highlightedCampIds.has(camp.id) && !camp.cleared;
    if (highlighted) {
      marker.classList.add('highlighted');
      const radiusOffset = camp.radius * camera.zoom * scaleY + 12;
      marker.style.transform = `translate(-50%, -100%) translateY(-${radiusOffset}px)`;
    } else {
      marker.classList.remove('highlighted');
      marker.style.transform = 'translate(-50%, -100%)';
    }

    if (camp.cleared) {
      if (card && !campRemovalTimers.has(camp.id)) {
        card.classList.add('defeated');
        marker.classList.add('defeated');
        const removalDelay = 2100;
        const timerId = window.setTimeout(() => {
          const pendingCard = marker?.querySelector<HTMLDivElement>('.activity-item');
          pendingCard?.classList.remove('defeated');
          marker?.remove();
          campMarkers.delete(camp.id);
          campRemovalTimers.delete(camp.id);
          defeatedCampIds.add(camp.id);
        }, removalDelay);
        campRemovalTimers.set(camp.id, timerId);
      }
    } else if (card) {
      card.classList.remove('defeated');
      marker.classList.remove('defeated');
    }

    const visible = screenX >= 0 && screenX <= canvas.width && screenY >= 0 && screenY <= canvas.height;
    marker.classList.toggle('hidden', !visible);
  }

  for (const [campId, marker] of campMarkers.entries()) {
    if (!seen.has(campId)) {
      const timerId = campRemovalTimers.get(campId);
      if (timerId != null) {
        window.clearTimeout(timerId);
        campRemovalTimers.delete(campId);
      }
      marker.remove();
      campMarkers.delete(campId);
      defeatedCampIds.delete(campId);
    }
  }
}

function renderBuffs(): void {
  const buffs = game.getTemporaryBuffs();
  buffList.innerHTML = '';
  if (!buffs.length) {
    const empty = document.createElement('li');
    empty.className = 'activity-empty';
    empty.textContent = 'No active blessings.';
    buffList.appendChild(empty);
    return;
  }
  for (const buff of buffs) {
    const li = document.createElement('li');
    li.className = 'activity-item';
    li.innerHTML = `
      <span class="activity-icon">✨</span>
      <div class="activity-body">
        <div class="activity-title">${buff.description}</div>
        <div class="activity-subtext">Expires after wave ${buff.expiresAtWave}</div>
      </div>
    `;
    buffList.appendChild(li);
  }
}

function renderQuestLog(): void {
  const entries: QuestLogEntry[] = game.getQuestLogEntries();
  questLogList.innerHTML = '';
  if (!entries.length) {
    const empty = document.createElement('li');
    empty.className = 'quest-log-empty';
    empty.textContent = 'No active quests. Visit a village to discover new contracts.';
    questLogList.appendChild(empty);
    return;
  }
  for (const entry of entries) {
    const li = document.createElement('li');
    li.className = `quest-log-entry ${entry.state}`;

    const header = document.createElement('div');
    header.className = 'quest-log-entry-header';
    const icon = document.createElement('span');
    icon.className = 'quest-log-entry-icon';
    icon.textContent = entry.icon;
    header.appendChild(icon);

    const text = document.createElement('div');
    text.className = 'quest-log-entry-text';
    const title = document.createElement('div');
    title.className = 'quest-log-entry-title';
    title.textContent = `${entry.giverName} — ${entry.villageName}`;
    const description = document.createElement('div');
    description.className = 'quest-log-entry-description';
    description.textContent = entry.description;
    text.appendChild(title);
    text.appendChild(description);
    header.appendChild(text);
    li.appendChild(header);

    const reward = document.createElement('div');
    reward.className = 'quest-log-entry-reward';
    reward.textContent = entry.rewardText;
    li.appendChild(reward);

    const status = document.createElement('div');
    status.className = 'quest-log-entry-status';
    status.textContent = entry.state === 'completed' ? 'Ready to turn in' : 'In progress';
    li.appendChild(status);

    const progress = document.createElement('div');
    progress.className = 'quest-log-entry-progress';
    const bar = document.createElement('span');
    const ratio = entry.requiredTime > 0 ? Math.min(1, entry.progress / entry.requiredTime) : entry.state === 'completed' ? 1 : 0;
    bar.style.width = `${ratio * 100}%`;
    progress.appendChild(bar);
    li.appendChild(progress);

    questLogList.appendChild(li);
  }
}

function setQuestLogOpen(open: boolean): void {
  const nextState = Boolean(open);
  if (isQuestLogOpen === nextState) {
    if (nextState) {
      renderQuestLog();
    }
    return;
  }
  isQuestLogOpen = nextState;
  questLogOverlay.classList.toggle('hidden', !nextState);
  questLogOverlay.setAttribute('aria-hidden', nextState ? 'false' : 'true');
  if (nextState) {
    renderQuestLog();
  }
}

function showQuestDialog(interaction: NearbyQuestInteraction): void {
  activeQuestDialog = interaction;
  questDialogElement.classList.remove('hidden');
  questDialogElement.setAttribute('aria-hidden', 'false');
  questDialogIcon.textContent = interaction.offer?.icon ?? interaction.activeQuest?.icon ?? '📜';
  questDialogTitle.textContent = interaction.giverName;
  questDialogSubtitle.textContent = interaction.villageName;
  questDialogGreeting.textContent = interaction.greeting;

  if (interaction.state === 'offering' && interaction.offer) {
    questDialogDescription.textContent = interaction.offer.description;
    questDialogReward.textContent = interaction.offer.rewardText;
    questDialogPrimary.textContent = 'Accept Quest';
    questDialogSecondary.textContent = 'Not now';
  } else if (interaction.state === 'turnIn' && interaction.activeQuest) {
    questDialogDescription.textContent = interaction.activeQuest.description;
    questDialogReward.textContent = interaction.activeQuest.rewardText;
    questDialogPrimary.textContent = 'Turn In Quest';
    questDialogSecondary.textContent = 'Later';
  } else {
    questDialogDescription.textContent = '';
    questDialogReward.textContent = '';
    questDialogPrimary.textContent = 'Close';
    questDialogSecondary.textContent = 'Later';
  }

  const activeQuest = interaction.activeQuest;
  if (activeQuest) {
    const ratio = interaction.state === 'turnIn'
      ? 1
      : activeQuest.requiredTime > 0
        ? Math.min(1, activeQuest.progress / activeQuest.requiredTime)
        : 0;
    questDialogProgress.classList.remove('hidden');
    questDialogProgressFill.style.width = `${ratio * 100}%`;
  } else {
    questDialogProgress.classList.add('hidden');
    questDialogProgressFill.style.width = '0%';
  }
}

function hideQuestDialog(): void {
  if (questDialogElement.classList.contains('hidden')) {
    activeQuestDialog = null;
    return;
  }
  questDialogElement.classList.add('hidden');
  questDialogElement.setAttribute('aria-hidden', 'true');
  activeQuestDialog = null;
}

function updateQuestDialog(): void {
  const interaction = game.getNearbyQuestInteraction();
  const relevant = interaction && (interaction.state === 'offering' || interaction.state === 'turnIn');
  if (!relevant) {
    if (lastQuestInteractionGiverId != null && (!interaction || interaction.giverId !== lastQuestInteractionGiverId)) {
      dismissedQuestInteractions.delete(lastQuestInteractionGiverId);
      lastQuestInteractionGiverId = null;
    }
    hideQuestDialog();
    return;
  }
  if (interaction.giverId !== lastQuestInteractionGiverId) {
    if (lastQuestInteractionGiverId != null) {
      dismissedQuestInteractions.delete(lastQuestInteractionGiverId);
    }
    lastQuestInteractionGiverId = interaction.giverId;
  }
  if (dismissedQuestInteractions.has(interaction.giverId)) {
    hideQuestDialog();
    return;
  }
  showQuestDialog(interaction);
}

function handleQuestDialogPrimary(): void {
  if (!activeQuestDialog) {
    return;
  }
  const giverId = activeQuestDialog.giverId;
  let handled = false;
  if (activeQuestDialog.state === 'offering') {
    handled = game.acceptQuestFromGiver(giverId);
    if (handled) {
      updateInventory();
      renderActivities();
      if (isQuestLogOpen) {
        renderQuestLog();
      }
    }
  } else if (activeQuestDialog.state === 'turnIn') {
    handled = game.turnInQuestFromGiver(giverId);
    if (handled) {
      updateInventory();
      renderActivities();
      if (isQuestLogOpen) {
        renderQuestLog();
      }
    }
  }
  if (handled) {
    dismissedQuestInteractions.delete(giverId);
    lastQuestInteractionGiverId = null;
    hideQuestDialog();
    activeQuestDialog = null;
  }
}

function handleQuestDialogSecondary(): void {
  if (activeQuestDialog) {
    dismissedQuestInteractions.add(activeQuestDialog.giverId);
  }
  hideQuestDialog();
}

populateBuildingShop();
populateItemShop();
updateInventory();
updateBuildingShopButtons();
updateItemShopButtons();

type CanvasInteractionEvent = PointerEvent | WheelEvent;

const getCanvasPixelCoords = (event: CanvasInteractionEvent) => {
  const rect = canvas.getBoundingClientRect();
  const scaleX = canvas.width / rect.width;
  const scaleY = canvas.height / rect.height;
  const x = (event.clientX - rect.left) * scaleX;
  const y = (event.clientY - rect.top) * scaleY;
  return { x, y };
};

const screenToWorld = (x: number, y: number) => {
  const worldX = (x - canvas.width / 2) / camera.zoom + camera.center.x;
  const worldY = (y - canvas.height / 2) / camera.zoom + camera.center.y;
  return { x: worldX, y: worldY };
};

const toWorldCoords = (event: PointerEvent) => {
  const { x, y } = getCanvasPixelCoords(event);
  const { x: worldX, y: worldY } = screenToWorld(x, y);
  return {
    x: Math.max(0, Math.min(WIDTH, worldX)),
    y: Math.max(0, Math.min(HEIGHT, worldY))
  };
};

canvas.addEventListener('pointerdown', (event) => {
  const { x, y } = toWorldCoords(event);
  if (event.button === 2) {
    event.preventDefault();
  }
  game.onPointerDown(x, y, event.button, event.timeStamp / 1000);
});

canvas.addEventListener('pointermove', (event) => {
  const { x, y } = toWorldCoords(event);
  game.onPointerMove(x, y);
});

canvas.addEventListener(
  'wheel',
  (event) => {
    event.preventDefault();
    const { x, y } = getCanvasPixelCoords(event);
    const focus = screenToWorld(x, y);
    const zoomFactor = Math.exp(-event.deltaY * 0.001);
    const nextZoom = Math.max(MIN_CAMERA_ZOOM, Math.min(MAX_CAMERA_ZOOM, camera.zoom * zoomFactor));
    if (nextZoom === camera.zoom) {
      return;
    }

    camera.zoom = nextZoom;

    const offsetX = x - canvas.width / 2;
    const offsetY = y - canvas.height / 2;
    camera.center.x = focus.x - offsetX / camera.zoom;
    camera.center.y = focus.y - offsetY / camera.zoom;

    clampCamera();
  },
  { passive: false }
);

canvas.addEventListener('contextmenu', (event) => {
  event.preventDefault();
});

buildPrompt.addEventListener('click', () => {
  setItemShopOpen(false);
  if (game.isBuildModeActive()) {
    if (isBuildLedgerOpen) {
      disableBuildMode();
    } else {
      openBuildLedger();
    }
  } else {
    openBuildLedger();
  }
});

buildPrompt.addEventListener('mouseenter', () => {
  const title = buildPrompt.dataset.tooltipTitle;
  const body = buildPrompt.dataset.tooltipBody;
  if (title && body) {
    showTooltip(title, body);
  } else {
    showTooltip('(B)uild', 'Select a structure in the workshop to prepare a build plan.');
  }
});

buildPrompt.addEventListener('mouseleave', hideTooltip);

questLogCloseButton.addEventListener('click', () => setQuestLogOpen(false));
questLogOverlay.addEventListener('click', (event) => {
  if (event.target === questLogOverlay) {
    setQuestLogOpen(false);
  }
});
questDialogPrimary.addEventListener('click', handleQuestDialogPrimary);
questDialogSecondary.addEventListener('click', handleQuestDialogSecondary);
questDialogCloseButton.addEventListener('click', handleQuestDialogSecondary);

window.addEventListener('keydown', (event) => {
  if (event.key === 'F1') {
    event.preventDefault();
    game.toggleAnchorDebug();
    return;
  }

  const key = event.key.toLowerCase();
  const code = event.code;
  if (key === 'escape') {
    if (isQuestLogOpen) {
      setQuestLogOpen(false);
      event.preventDefault();
      return;
    }
    if (!questDialogElement.classList.contains('hidden')) {
      handleQuestDialogSecondary();
      event.preventDefault();
      return;
    }
    if (game.isBuildModeActive()) {
      disableBuildMode();
      event.preventDefault();
      return;
    }
  }

  if (key === 'r') {
    game.reset();
    game.setCanvasHudEnabled(false);
    focusCameraOnKnight({ zoom: INITIAL_CAMERA_ZOOM });
    cameraPan.up = cameraPan.down = cameraPan.left = cameraPan.right = false;
    updateInventory();
    updateBuildingShopButtons();
    setItemShopOpen(false);
    tavernAutoOpen = false;
    updateItemShopButtons();
<<<<<<< HEAD
    resetResourceDisplays();
=======
    lastSupplies = game.getSupplies();
    resetGoldGainIndicator();
>>>>>>> 91dc3ce2
  } else if (key === 'b') {
    event.preventDefault();
    setItemShopOpen(false);
    if (game.isBuildModeActive()) {
      if (isBuildLedgerOpen) {
        disableBuildMode();
      } else {
        openBuildLedger();
      }
    } else {
      openBuildLedger();
    }
  } else if (key === 'i') {
    event.preventDefault();
    setItemShopOpen(!isItemShopOpen);
  } else if (key === 'q') {
    event.preventDefault();
    setQuestLogOpen(!isQuestLogOpen);
  } else if (key === 'c') {
    game.toggleCanopy();
  } else if (code === 'Space') {
    event.preventDefault();
    focusCameraOnKnight();
  } else if (code === 'KeyW') {
    event.preventDefault();
    cameraPan.up = true;
  } else if (code === 'KeyS') {
    event.preventDefault();
    cameraPan.down = true;
  } else if (code === 'KeyA') {
    event.preventDefault();
    cameraPan.left = true;
  } else if (code === 'KeyD') {
    event.preventDefault();
    cameraPan.right = true;
  } else if (key === 'x') {
    game.startDismantle();
  }
});

window.addEventListener('keyup', (event) => {
  switch (event.code) {
    case 'KeyW':
      cameraPan.up = false;
      break;
    case 'KeyS':
      cameraPan.down = false;
      break;
    case 'KeyA':
      cameraPan.left = false;
      break;
    case 'KeyD':
      cameraPan.right = false;
      break;
    default:
      break;
  }
});

function updateHud() {
<<<<<<< HEAD
  updateResourceValue('supplies', game.getSupplies());
  updateResourceValue('relicShards', game.getRelicShards());
=======
  const supplies = game.getSupplies();
  if (supplies > lastSupplies) {
    showGoldGainIndicator(supplies - lastSupplies);
  } else if (supplies < lastSupplies) {
    resetGoldGainIndicator();
  }
  lastSupplies = supplies;
  heroGoldText.textContent = `${supplies}`;
  heroShardText.textContent = `${game.getRelicShards()}`;
>>>>>>> 91dc3ce2
  const hp = Math.max(0, game.knight.hp);
  const hpRatio = Math.max(0, Math.min(1, hp / KNIGHT_HP));
  heroHealthBar.style.width = `${hpRatio * 100}%`;
  heroHealthText.textContent = `${Math.ceil(hp)}/${KNIGHT_HP}`;

  const { phase, remaining, duration, waveIndex } = game.getPhaseTimerInfo();
  const progress = duration > 0 ? 1 - Math.max(0, Math.min(1, remaining / duration)) : 1;
  darkEnergyFill.style.width = `${progress * 100}%`;
  let phaseText: string;
  if (phase === 'downtime') {
    const nextWave = waveIndex + 1;
    phaseText = `Downtime: Wave ${nextWave} begins in ${formatTimer(remaining)}`;
  } else {
    if (remaining > 0) {
      phaseText = `Wave ${waveIndex} underway — ${formatTimer(remaining)} remaining`;
    } else {
      phaseText = `Wave ${waveIndex} underway — clear remaining forces!`;
    }
  }
  darkEnergyText.textContent = phaseText;
  const atTavern = game.isKnightAtTavern() && game.isDowntime();
  if (atTavern) {
    tavernAutoOpen = true;
    setItemShopOpen(true);
  } else if (tavernAutoOpen) {
    setItemShopOpen(false);
    tavernAutoOpen = false;
  }

  if (lastPhase !== phase) {
    if (phase === 'wave') {
      setItemShopOpen(false);
    }
    lastPhase = phase;
  }

  const showOverlay = game.state === 'victory' || game.state === 'defeat';
  gameOverScreen.classList.toggle('hidden', !showOverlay);
  if (showOverlay) {
    if (game.state === 'victory') {
      gameOverTitle.textContent = 'Dominion Secured';
      gameOverTitle.style.color = '#34d399';
      gameOverSubtext.textContent = 'Press R to celebrate again.';
    } else {
      gameOverTitle.textContent = 'You Have Perished';
      gameOverTitle.style.color = '#f87171';
      gameOverSubtext.textContent = 'Press R to try again.';
    }
  }

  updateInventory();
  updateBuildingShopButtons();
  updateItemShopButtons();
  renderActivities();
  if (isQuestLogOpen) {
    renderQuestLog();
  }
  updateQuestDialog();
}

const ctx = context;
let lastTime = performance.now();
function frame(now: number) {
  const dt = Math.min((now - lastTime) / 1000, 0.2);
  lastTime = now;
  updateCameraPosition(dt);
  game.update(dt);
  const cameraState: CameraState = {
    center: camera.center,
    zoom: camera.zoom,
    viewportWidth: canvas.width,
    viewportHeight: canvas.height
  };
  game.draw(ctx, cameraState);
  updateHud();
  requestAnimationFrame(frame);
}

requestAnimationFrame(frame);<|MERGE_RESOLUTION|>--- conflicted
+++ resolved
@@ -307,82 +307,6 @@
 const questDialogSecondary = requireElement<HTMLButtonElement>('#questDialogSecondary');
 const questDialogCloseButton = requireElement<HTMLButtonElement>('#questDialogClose');
 
-<<<<<<< HEAD
-type ResourceId = 'supplies' | 'relicShards';
-
-interface ResourceDisplay {
-  valueElement: HTMLSpanElement;
-  gainElement: HTMLSpanElement;
-  lastValue: number;
-  pendingGain: number;
-}
-
-const resourceDisplays: Record<ResourceId, ResourceDisplay> = {
-  supplies: {
-    valueElement: heroGoldText,
-    gainElement: heroGoldGain,
-    lastValue: game.getSupplies(),
-    pendingGain: 0
-  },
-  relicShards: {
-    valueElement: heroShardText,
-    gainElement: heroShardGain,
-    lastValue: game.getRelicShards(),
-    pendingGain: 0
-  }
-};
-
-resourceDisplays.supplies.valueElement.textContent = `${resourceDisplays.supplies.lastValue}`;
-resourceDisplays.relicShards.valueElement.textContent = `${resourceDisplays.relicShards.lastValue}`;
-
-function resetResourceGain(resource: ResourceId): void {
-  const display = resourceDisplays[resource];
-  display.pendingGain = 0;
-  display.gainElement.textContent = '';
-  display.gainElement.classList.remove('resource-gain--active');
-}
-
-function showResourceGain(resource: ResourceId, amount: number): void {
-  if (amount <= 0) {
-    return;
-  }
-  const display = resourceDisplays[resource];
-  display.pendingGain += amount;
-  display.gainElement.textContent = `+${display.pendingGain}`;
-  display.gainElement.classList.remove('resource-gain--active');
-  void display.gainElement.offsetWidth;
-  display.gainElement.classList.add('resource-gain--active');
-}
-
-function updateResourceValue(resource: ResourceId, newValue: number): void {
-  const display = resourceDisplays[resource];
-  if (newValue > display.lastValue) {
-    showResourceGain(resource, newValue - display.lastValue);
-  } else if (newValue < display.lastValue) {
-    resetResourceGain(resource);
-  }
-  display.lastValue = newValue;
-  display.valueElement.textContent = `${newValue}`;
-}
-
-function resetResourceDisplays(): void {
-  const supplies = game.getSupplies();
-  resourceDisplays.supplies.lastValue = supplies;
-  resourceDisplays.supplies.valueElement.textContent = `${supplies}`;
-  resetResourceGain('supplies');
-
-  const relicShards = game.getRelicShards();
-  resourceDisplays.relicShards.lastValue = relicShards;
-  resourceDisplays.relicShards.valueElement.textContent = `${relicShards}`;
-  resetResourceGain('relicShards');
-}
-
-for (const id of Object.keys(resourceDisplays) as ResourceId[]) {
-  resourceDisplays[id].gainElement.addEventListener('animationend', () => {
-    resetResourceGain(id);
-  });
-}
-=======
 let lastSupplies = game.getSupplies();
 let pendingGoldGain = 0;
 
@@ -404,7 +328,6 @@
 }
 
 heroGoldGain.addEventListener('animationend', resetGoldGainIndicator);
->>>>>>> 91dc3ce2
 
 const inventorySlots: HTMLDivElement[] = [];
 for (let i = 0; i < INVENTORY_SLOTS; i++) {
@@ -1162,12 +1085,8 @@
     setItemShopOpen(false);
     tavernAutoOpen = false;
     updateItemShopButtons();
-<<<<<<< HEAD
-    resetResourceDisplays();
-=======
     lastSupplies = game.getSupplies();
     resetGoldGainIndicator();
->>>>>>> 91dc3ce2
   } else if (key === 'b') {
     event.preventDefault();
     setItemShopOpen(false);
@@ -1228,10 +1147,6 @@
 });
 
 function updateHud() {
-<<<<<<< HEAD
-  updateResourceValue('supplies', game.getSupplies());
-  updateResourceValue('relicShards', game.getRelicShards());
-=======
   const supplies = game.getSupplies();
   if (supplies > lastSupplies) {
     showGoldGainIndicator(supplies - lastSupplies);
@@ -1241,7 +1156,6 @@
   lastSupplies = supplies;
   heroGoldText.textContent = `${supplies}`;
   heroShardText.textContent = `${game.getRelicShards()}`;
->>>>>>> 91dc3ce2
   const hp = Math.max(0, game.knight.hp);
   const hpRatio = Math.max(0, Math.min(1, hp / KNIGHT_HP));
   heroHealthBar.style.width = `${hpRatio * 100}%`;
