import './style.css';
import { Game, CameraState, NearbyQuestInteraction, QuestLogEntry } from './game';
import {
  HEIGHT,
  WIDTH,
  VIEWPORT_HEIGHT,
  KNIGHT_HP,
  BuildingType,
  DOWNTIME_DURATION
} from './config/constants';
import { getBuildingDefinition } from './entities/building';
import { ITEM_DEFINITIONS, ITEM_ORDER, ItemId, WeaponItemId } from './config/items';
import {
  META_WEAPON_TRACKS,
  type MetaUpgradeId,
  getMetaUpgradesForWeapon,
  getMetaUpgradeDefinition,
  getWeaponDefinitionForMeta
} from './config/metaProgression';

const BUILDING_DISPLAY: Record<BuildingType, { icon: string; name: string; description: string }> = {
  watchtower: {
    icon: '🏹',
    name: 'Watchtower',
    description: 'Ranged tower that fires at invaders. Gains range from workshop auras.'
  },
  barricade: {
    icon: '🛡️',
    name: 'Barricade',
    description: 'Sturdy barrier that blocks foes and slows the knight when nearby.'
  },
  spike: {
    icon: '✴️',
    name: 'Spike Trap',
    description: 'Single-use trap that harms and slows monsters that pass over it.'
  },
  beacon: {
    icon: '📡',
    name: 'Lure Beacon',
    description: 'Broadcasts false sightings, drawing patrols away from the castle.'
  },
  workshop: {
    icon: '⚙️',
    name: 'Workshop',
    description: 'Empowers structures in a large radius and unlocks advanced tech.'
  }
};

type TutorialStepId = 'movement' | 'combat' | 'building' | 'noise' | 'quests' | 'healing';

interface TutorialStepDefinition {
  readonly title: string;
  readonly body: string;
  readonly icon: string;
  readonly keys?: readonly string[];
}

const TUTORIAL_STEPS: Record<TutorialStepId, TutorialStepDefinition> = {
  movement: {
    title: 'Movement Basics',
    body: 'Left-click the ground to guide Rowan. Use the camera if you need to scout ahead.',
    icon: '🧭',
    keys: ['Left Click']
  },
  combat: {
    title: 'Hold the Line',
    body: 'During waves, stay mobile and kite patrols. Rowan swings at nearby foes automatically when they get close.',
    icon: '⚔️',
    keys: ['Left Click']
  },
  building: {
    title: 'Raise Defenses',
    body: 'Press B or tap the hammer button to open the Workshop. Choose a structure, then left-click to place it.',
    icon: '🏗️',
    keys: ['B', 'Left Click']
  },
<<<<<<< HEAD
  noise: {
    title: 'Noise & Suspicion',
    body: 'Attacks, sprinting, and some buildings create pulses that alert patrols. Watch the orange rings and reposition if things get loud.',
    icon: '🔊'
  },
  quests: {
    title: 'Village Quests',
    body: 'Approach quest givers to accept side objectives. Finish them during downtime for supplies and buffs.',
    icon: '📜'
  },
  healing: {
    title: 'Catch Your Breath',
    body: 'Rest inside the Emberwatch inn during downtime to slowly restore Rowan’s health before the next assault.',
    icon: '💖'
=======
  arsenal: {
    title: 'Check the Inventory',
    body: 'Press I during downtime to open your Inventory and review weapon evolutions.',
    icon: '⚔️',
    keys: ['I']
>>>>>>> 9a0532fa
  }
};

interface TutorialManagerOptions {
  readonly onPause?: () => void;
  readonly onResume?: () => void;
  readonly onComplete?: (id: TutorialStepId) => void;
}

class TutorialManager {
  private readonly completed = new Set<TutorialStepId>();
  private queue: TutorialStepId[] = [];
  private active: TutorialStepId | null = null;
  private activeElement: HTMLDivElement | null = null;

  constructor(private readonly layer: HTMLDivElement, private readonly options: TutorialManagerOptions = {}) {}

  request(id: TutorialStepId, options?: { priority?: boolean }): void {
    if (this.completed.has(id) || this.queue.includes(id) || this.active === id) {
      return;
    }
    if (options?.priority) {
      this.queue.unshift(id);
    } else {
      this.queue.push(id);
    }
    this.maybeShowNext();
  }

  complete(id: TutorialStepId): boolean {
    if (this.completed.has(id)) {
      return false;
    }
    this.completed.add(id);
    this.queue = this.queue.filter((step) => step !== id);
    if (this.active === id) {
      this.removeActiveHint();
    }
    this.options.onComplete?.(id);
    this.maybeShowNext();
    return true;
  }

  isCompleted(id: TutorialStepId): boolean {
    return this.completed.has(id);
  }

  isQueued(id: TutorialStepId): boolean {
    return this.queue.includes(id) || this.active === id;
  }

  private maybeShowNext(): void {
    if (this.active) {
      return;
    }
    while (this.queue.length) {
      const next = this.queue.shift();
      if (!next || this.completed.has(next)) {
        continue;
      }
      this.showHint(next);
      break;
    }
  }

  private showHint(id: TutorialStepId): void {
    const step = TUTORIAL_STEPS[id];
    const card = document.createElement('div');
    card.className = 'tutorial-hint-card';
    card.dataset.step = id;
    card.setAttribute('role', 'dialog');
    card.setAttribute('aria-modal', 'true');

    const header = document.createElement('div');
    header.className = 'tutorial-hint-header';

    const icon = document.createElement('div');
    icon.className = 'tutorial-hint-icon';
    icon.textContent = step.icon;
    icon.setAttribute('aria-hidden', 'true');

    const title = document.createElement('h2');
    title.className = 'tutorial-hint-title';
    title.textContent = step.title;
    const titleId = `tutorial-${id}-title`;
    title.id = titleId;

    header.append(icon, title);

    const body = document.createElement('p');
    body.className = 'tutorial-hint-body';
    body.textContent = step.body;
    const bodyId = `tutorial-${id}-body`;
    body.id = bodyId;
    card.setAttribute('aria-labelledby', titleId);
    card.setAttribute('aria-describedby', bodyId);

    card.append(header, body);

    if (step.keys && step.keys.length > 0) {
      const keyRow = document.createElement('div');
      keyRow.className = 'tutorial-hint-keys';
      for (const key of step.keys) {
        const keyTag = document.createElement('span');
        keyTag.className = 'tutorial-hint-key';
        keyTag.textContent = key;
        keyRow.appendChild(keyTag);
      }
      card.appendChild(keyRow);
    }

    const actions = document.createElement('div');
    actions.className = 'tutorial-hint-actions';

    const skipButton = document.createElement('button');
    skipButton.type = 'button';
    skipButton.className = 'tutorial-hint-skip';
    skipButton.textContent = 'Skip Tutorial';
    skipButton.addEventListener('click', () => {
      this.skipAll();
    });

    const dismissButton = document.createElement('button');
    dismissButton.type = 'button';
    dismissButton.className = 'tutorial-hint-dismiss';
    dismissButton.textContent = 'Got it';
    dismissButton.addEventListener('click', () => {
      this.complete(id);
    });
    actions.append(skipButton, dismissButton);
    card.appendChild(actions);

    this.layer.appendChild(card);
    this.active = id;
    this.activeElement = card;
    this.options.onPause?.();
    dismissButton.focus();
  }

  private removeActiveHint(): void {
    if (this.activeElement && this.activeElement.parentElement === this.layer) {
      this.layer.removeChild(this.activeElement);
    }
    this.active = null;
    this.activeElement = null;
    this.options.onResume?.();
  }

  private skipAll(): void {
    (Object.keys(TUTORIAL_STEPS) as TutorialStepId[]).forEach((stepId) => {
      this.completed.add(stepId);
    });
    this.queue = [];
    this.removeActiveHint();
  }
}

const INVENTORY_SLOTS = ITEM_ORDER.length + 1;
const INITIAL_CAMERA_ZOOM = 1.6;
const MIN_CAMERA_ZOOM = 0.75;
const MAX_CAMERA_ZOOM = 2.5;
const CAMERA_PAN_SPEED = 240;
const GAME_SHELL_GAP = 0;

const appRoot = document.querySelector<HTMLDivElement>('#app');
if (!appRoot) {
  throw new Error('Missing #app root element');
}

const appRootElement: HTMLDivElement = appRoot;

function requireElement<T extends Element>(selector: string): T {
  const element = document.querySelector(selector);
  if (!element) {
    throw new Error(`Missing element: ${selector}`);
  }
  return element as T;
}

appRootElement.innerHTML = `
  <div class="game-shell">
    <div class="game-container" id="gameContainer">
      <canvas id="gameCanvas" class="game-canvas"></canvas>
      <div class="camp-marker-layer" id="campMarkerLayer"></div>
      <div class="dark-energy ui-panel" id="darkEnergyClock">
        <div class="panel-heading">
          <h2>Dark Energy</h2>
          <button class="info-button" id="downtimeInfo" type="button" aria-label="Downtime timing help">?</button>
        </div>
        <div class="bar"><div class="bar-fill" id="darkEnergyFill"></div></div>
        <p id="darkEnergyText">Gathering energy…</p>
      </div>
      <div class="lore-banner ui-panel" id="loreBanner">
        <div class="lore-banner-header">
          <h2>Emberwatch Briefing</h2>
          <button class="lore-banner-dismiss" id="loreBannerDismiss" type="button" aria-label="Hide story intro">×</button>
        </div>
        <p>
          Sir Rowan, last knight of Emberwatch, holds the breach as waves of dark energy spill from the Hollow Vale.
        </p>
        <p>
          The tavern cellar shelters Mirella's roaming workshop—an artisan crew that brews supplies while you raise defenses for the night.
        </p>
      </div>
      <div class="hud">
        <div class="ui-panel stats-panel">
          <div class="stat-row">
            <span class="stat-label gold">Gold</span>
            <span class="stat-value" id="heroGoldText">0</span>
            <span class="resource-gain" id="heroGoldGain" aria-live="polite"></span>
          </div>
          <div class="stat-row">
            <span class="stat-label shards">Relic Shards</span>
            <span class="stat-value" id="heroShardText">0</span>
            <span class="resource-gain" id="heroShardGain" aria-live="polite"></span>
          </div>
          <div class="stat-row">
            <span class="stat-label health">Health</span>
            <div class="health-bar">
              <div class="health-bar-fill" id="heroHealthBar"></div>
            </div>
            <span class="health-text" id="heroHealthText">${KNIGHT_HP}/${KNIGHT_HP}</span>
          </div>
        </div>
        <div class="hud-info-buttons" role="group" aria-label="Gameplay tips">
          <button class="info-button" id="mapControlsInfo" type="button" aria-label="Map controls help">?</button>
          <button class="info-button" id="noiseInfo" type="button" aria-label="Noise and suspicion help">?</button>
        </div>
        <button class="ui-panel build-toggle" id="buildPrompt" type="button">
          <span class="build-toggle-icon" aria-hidden="true">🔨</span>
          <span class="build-toggle-text">(B)uild</span>
        </button>
        <div class="build-feedback" id="buildErrorMessage" role="status" aria-live="polite"></div>
        <div class="ui-panel inventory" id="inventoryPanel"></div>
        <div class="ui-panel buffs-panel" id="buffsPanel">
          <div class="buffs-title">Temporary Blessings</div>
          <ul class="buffs-list" id="buffList"></ul>
        </div>
      </div>
      <div class="shop-panel ui-panel hidden" id="buildingShopPanel">
        <h2>Workshop Ledger</h2>
        <div class="shop-items" id="shopItemsContainer"></div>
      </div>
      <div class="shop-panel ui-panel hidden" id="itemShopPanel">
        <h2>Hero Arsenal</h2>
        <div class="shop-items" id="itemShopItemsContainer"></div>
      </div>
      <div class="tooltip" id="tooltipPanel"></div>
      <div class="game-over hidden" id="gameOverScreen">
        <h2 id="gameOverTitle">You Have Perished</h2>
        <p id="gameOverSubtext">Press R to try again.</p>
      </div>
      <div class="quest-dialog hidden" id="questDialog" aria-hidden="true">
        <div class="quest-dialog-panel">
          <div class="quest-dialog-header">
            <div class="quest-dialog-icon" id="questDialogIcon" aria-hidden="true">📜</div>
            <div class="quest-dialog-titles">
              <div class="quest-dialog-title" id="questDialogTitle">Quest Offer</div>
              <div class="quest-dialog-subtitle" id="questDialogSubtitle"></div>
            </div>
            <button class="quest-dialog-close" id="questDialogClose" type="button" aria-label="Dismiss quest prompt">×</button>
          </div>
          <div class="quest-dialog-body">
            <p class="quest-dialog-greeting" id="questDialogGreeting"></p>
            <p class="quest-dialog-description" id="questDialogDescription"></p>
            <p class="quest-dialog-reward" id="questDialogReward"></p>
            <div class="quest-dialog-progress hidden" id="questDialogProgress">
              <div class="quest-dialog-progress-bar" id="questDialogProgressFill"></div>
            </div>
          </div>
          <div class="quest-dialog-actions" id="questDialogActions">
            <button class="quest-action-button" id="questDialogPrimary" type="button">Accept Quest</button>
            <button class="quest-action-button secondary" id="questDialogSecondary" type="button">Not now</button>
          </div>
        </div>
      </div>
      <div class="quest-log-overlay hidden" id="questLogOverlay" aria-hidden="true">
        <div class="quest-log-panel">
          <div class="quest-log-header">
            <h2>Quest Log</h2>
            <button class="quest-log-close" id="questLogClose" type="button" aria-label="Close quest log">×</button>
          </div>
          <p class="quest-log-subtitle">Active contracts from allied villages.</p>
          <ul class="quest-log-list" id="questLogList"></ul>
        </div>
      </div>
      <div class="inventory-overlay hidden" id="inventoryOverlay" aria-hidden="true">
        <div class="inventory-modal" role="dialog" aria-modal="true" aria-labelledby="inventoryOverlayTitle">
          <div class="inventory-modal-header">
            <div>
              <h2 class="inventory-modal-title" id="inventoryOverlayTitle">Hero Inventory</h2>
              <p class="inventory-modal-subtitle">Inspect your loadout and monitor evolution progress.</p>
            </div>
            <button class="inventory-modal-close" id="inventoryOverlayClose" type="button" aria-label="Close inventory">×</button>
          </div>
          <div class="inventory-modal-body">
            <div class="inventory-modal-list" id="inventoryOverlayList" role="list"></div>
            <aside class="inventory-preview hidden" id="inventoryOverlayPreview">
              <div class="inventory-preview-header">
                <div class="inventory-preview-icon" id="inventoryPreviewIcon" aria-hidden="true">🗡️</div>
                <div class="inventory-preview-titles">
                  <h3 class="inventory-preview-title" id="inventoryPreviewTitle">Loadout Item</h3>
                  <div class="inventory-preview-progress" id="inventoryPreviewProgress"></div>
                </div>
              </div>
              <p class="inventory-preview-description" id="inventoryPreviewDescription"></p>
              <div class="inventory-preview-evolution hidden" id="inventoryPreviewEvolution">
                <h4 class="inventory-preview-evolution-title">Evolution Preview</h4>
                <div class="inventory-preview-evolution-name" id="inventoryPreviewEvolutionName"></div>
                <p class="inventory-preview-evolution-description" id="inventoryPreviewEvolutionDescription"></p>
              </div>
            </aside>
          </div>
        </div>
      </div>
      <div class="meta-overlay hidden" id="metaProgressionOverlay" aria-hidden="true">
        <div class="meta-panel" role="dialog" aria-modal="true" aria-labelledby="metaOverlayTitle">
          <div class="meta-header">
            <div class="meta-header-titles">
              <h2 class="meta-overlay-title" id="metaOverlayTitle">Relic Forge</h2>
              <p class="meta-overlay-subtitle">Spend Relic Shards to unlock weapon upgrades for future runs.</p>
            </div>
            <div class="meta-header-actions">
              <div class="meta-shard-counter">Relic Shards: <span id="metaShardCount">0</span></div>
              <button class="meta-overlay-close" id="metaOverlayClose" type="button" aria-label="Close relic forge">×</button>
            </div>
          </div>
          <div class="meta-body">
            <div class="meta-weapon-grid" id="metaWeaponList" role="list"></div>
            <div class="meta-weapon-detail hidden" id="metaWeaponDetail">
              <button class="meta-back-button" id="metaWeaponBack" type="button">← Back to Arsenal</button>
              <div class="meta-weapon-detail-header">
                <div class="meta-weapon-detail-icon" id="metaWeaponDetailIcon" aria-hidden="true">🔪</div>
                <div class="meta-weapon-detail-titles">
                  <h3 class="meta-weapon-detail-title" id="metaWeaponDetailTitle">Weapon</h3>
                  <p class="meta-weapon-detail-overview" id="metaWeaponDetailOverview"></p>
                </div>
              </div>
              <div class="meta-upgrade-grid" id="metaUpgradeList"></div>
            </div>
          </div>
        </div>
      </div>
      <div class="item-detail-overlay hidden" id="itemDetailOverlay" aria-hidden="true">
        <div class="item-detail-panel" role="dialog" aria-modal="true" aria-labelledby="itemDetailTitle">
          <button class="item-detail-close" id="itemDetailClose" type="button" aria-label="Close item details">×</button>
          <div class="item-detail-header">
            <div class="item-detail-icon" id="itemDetailIcon" aria-hidden="true">🔥</div>
            <div class="item-detail-titles">
              <h2 class="item-detail-title" id="itemDetailTitle">Item</h2>
              <div class="item-detail-role" id="itemDetailRole"></div>
            </div>
          </div>
          <div class="item-detail-meta" id="itemDetailMeta"></div>
          <p class="item-detail-description" id="itemDetailDescription"></p>
          <div class="item-detail-section hidden" id="itemDetailEvolutionSection">
            <h3 class="item-detail-section-title">Evolution</h3>
            <div class="item-detail-evolution-name" id="itemDetailEvolutionName"></div>
            <p class="item-detail-evolution-description" id="itemDetailEvolutionDescription"></p>
            <p class="item-detail-requirement" id="itemDetailRequirement"></p>
            <p class="item-detail-status" id="itemDetailStatus"></p>
          </div>
          <div class="item-detail-section hidden" id="itemDetailTipsSection">
            <h3 class="item-detail-section-title">Build Paths</h3>
            <ul class="item-detail-tip-list" id="itemDetailTips"></ul>
          </div>
        </div>
      </div>
      <div class="tutorial-hint-layer" id="tutorialHintLayer" aria-live="polite"></div>
    </div>
  </div>
`;

const canvas = requireElement<HTMLCanvasElement>('#gameCanvas');
canvas.width = WIDTH;
canvas.height = VIEWPORT_HEIGHT;

const context = canvas.getContext('2d');
if (!context) {
  throw new Error('Unable to create canvas rendering context');
}

const gameContainerElement = requireElement<HTMLDivElement>('#gameContainer');

function updateGameViewportSize(): void {
  const appStyles = getComputedStyle(appRootElement);
  const paddingX = parseFloat(appStyles.paddingLeft) + parseFloat(appStyles.paddingRight);
  const paddingY = parseFloat(appStyles.paddingTop) + parseFloat(appStyles.paddingBottom);
  const availableWidth = Math.max(0, window.innerWidth - paddingX);
  const availableHeight = Math.max(0, window.innerHeight - paddingY - GAME_SHELL_GAP);
  const aspectRatio = WIDTH / VIEWPORT_HEIGHT;

  let targetWidth = availableWidth;
  let targetHeight = targetWidth / aspectRatio;

  if (targetHeight > availableHeight) {
    targetHeight = availableHeight;
    targetWidth = targetHeight * aspectRatio;
  }

  if (
    !Number.isFinite(targetWidth) ||
    !Number.isFinite(targetHeight) ||
    targetWidth <= 0 ||
    targetHeight <= 0
  ) {
    gameContainerElement.style.removeProperty('--game-width');
    gameContainerElement.style.removeProperty('--game-height');
    return;
  }

  gameContainerElement.style.setProperty('--game-width', `${targetWidth}px`);
  gameContainerElement.style.setProperty('--game-height', `${targetHeight}px`);
}

window.addEventListener('resize', updateGameViewportSize);
window.addEventListener('orientationchange', updateGameViewportSize);
updateGameViewportSize();

const camera = {
  center: { x: WIDTH / 2, y: HEIGHT / 2 },
  zoom: INITIAL_CAMERA_ZOOM
};

function clampCamera() {
  const halfViewWidth = (canvas.width / camera.zoom) / 2;
  const halfViewHeight = (canvas.height / camera.zoom) / 2;

  const minX = halfViewWidth;
  const maxX = WIDTH - halfViewWidth;
  if (minX > maxX) {
    camera.center.x = WIDTH / 2;
  } else {
    camera.center.x = Math.max(minX, Math.min(maxX, camera.center.x));
  }

  const minY = halfViewHeight;
  const maxY = HEIGHT - halfViewHeight;
  if (minY > maxY) {
    camera.center.y = HEIGHT / 2;
  } else {
    camera.center.y = Math.max(minY, Math.min(maxY, camera.center.y));
  }
}

const cameraPan = { up: false, down: false, left: false, right: false };

function updateCameraPosition(dt: number): void {
  let dx = 0;
  let dy = 0;
  if (cameraPan.left) {
    dx -= 1;
  }
  if (cameraPan.right) {
    dx += 1;
  }
  if (cameraPan.up) {
    dy -= 1;
  }
  if (cameraPan.down) {
    dy += 1;
  }
  if (dx === 0 && dy === 0) {
    return;
  }
  const length = Math.hypot(dx, dy);
  if (length > 0) {
    dx /= length;
    dy /= length;
  }
  const speed = CAMERA_PAN_SPEED / camera.zoom;
  camera.center.x += dx * speed * dt;
  camera.center.y += dy * speed * dt;
  clampCamera();
}

clampCamera();

const game = new Game();
game.setCanvasHudEnabled(false);

function focusCameraOnKnight(options?: { zoom?: number }): void {
  if (options && typeof options.zoom === 'number') {
    camera.zoom = Math.max(MIN_CAMERA_ZOOM, Math.min(MAX_CAMERA_ZOOM, options.zoom));
  }
  const { x, y } = game.knight.pos;
  camera.center.x = x;
  camera.center.y = y;
  clampCamera();
}

focusCameraOnKnight({ zoom: INITIAL_CAMERA_ZOOM });

const tooltipPanel = requireElement<HTMLDivElement>('#tooltipPanel');
const inventoryPanel = requireElement<HTMLDivElement>('#inventoryPanel');
const heroGoldText = requireElement<HTMLSpanElement>('#heroGoldText');
const heroGoldGain = requireElement<HTMLSpanElement>('#heroGoldGain');
const heroShardText = requireElement<HTMLSpanElement>('#heroShardText');
const heroShardGain = requireElement<HTMLSpanElement>('#heroShardGain');
const heroHealthBar = requireElement<HTMLDivElement>('#heroHealthBar');
const heroHealthText = requireElement<HTMLSpanElement>('#heroHealthText');
const buildPrompt = requireElement<HTMLButtonElement>('#buildPrompt');
const buildErrorMessage = requireElement<HTMLDivElement>('#buildErrorMessage');
const darkEnergyFill = requireElement<HTMLDivElement>('#darkEnergyFill');
const darkEnergyText = requireElement<HTMLParagraphElement>('#darkEnergyText');
const downtimeInfoButton = requireElement<HTMLButtonElement>('#downtimeInfo');
const buffList = requireElement<HTMLUListElement>('#buffList');
const campMarkerLayer = requireElement<HTMLDivElement>('#campMarkerLayer');
const buildingShopPanel = requireElement<HTMLDivElement>('#buildingShopPanel');
const buildingShopItemsContainer = requireElement<HTMLDivElement>('#shopItemsContainer');
const itemShopPanel = requireElement<HTMLDivElement>('#itemShopPanel');
const itemShopItemsContainer = requireElement<HTMLDivElement>('#itemShopItemsContainer');
const gameOverScreen = requireElement<HTMLDivElement>('#gameOverScreen');
const gameOverTitle = requireElement<HTMLHeadingElement>('#gameOverTitle');
const gameOverSubtext = requireElement<HTMLParagraphElement>('#gameOverSubtext');
const questLogOverlay = requireElement<HTMLDivElement>('#questLogOverlay');
const questLogList = requireElement<HTMLUListElement>('#questLogList');
const questLogCloseButton = requireElement<HTMLButtonElement>('#questLogClose');
const inventoryOverlay = requireElement<HTMLDivElement>('#inventoryOverlay');
const inventoryOverlayClose = requireElement<HTMLButtonElement>('#inventoryOverlayClose');
const inventoryOverlayList = requireElement<HTMLDivElement>('#inventoryOverlayList');
const inventoryOverlayPreview = requireElement<HTMLDivElement>('#inventoryOverlayPreview');
const inventoryPreviewIcon = requireElement<HTMLDivElement>('#inventoryPreviewIcon');
const inventoryPreviewTitle = requireElement<HTMLHeadingElement>('#inventoryPreviewTitle');
const inventoryPreviewDescription = requireElement<HTMLParagraphElement>('#inventoryPreviewDescription');
const inventoryPreviewProgress = requireElement<HTMLDivElement>('#inventoryPreviewProgress');
const inventoryPreviewEvolution = requireElement<HTMLDivElement>('#inventoryPreviewEvolution');
const inventoryPreviewEvolutionName = requireElement<HTMLDivElement>('#inventoryPreviewEvolutionName');
const inventoryPreviewEvolutionDescription = requireElement<HTMLParagraphElement>(
  '#inventoryPreviewEvolutionDescription'
);
const metaProgressionOverlay = requireElement<HTMLDivElement>('#metaProgressionOverlay');
const metaOverlayClose = requireElement<HTMLButtonElement>('#metaOverlayClose');
const metaShardCount = requireElement<HTMLSpanElement>('#metaShardCount');
const metaWeaponList = requireElement<HTMLDivElement>('#metaWeaponList');
const metaWeaponDetail = requireElement<HTMLDivElement>('#metaWeaponDetail');
const metaWeaponBack = requireElement<HTMLButtonElement>('#metaWeaponBack');
const metaWeaponDetailIcon = requireElement<HTMLDivElement>('#metaWeaponDetailIcon');
const metaWeaponDetailTitle = requireElement<HTMLHeadingElement>('#metaWeaponDetailTitle');
const metaWeaponDetailOverview = requireElement<HTMLParagraphElement>('#metaWeaponDetailOverview');
const metaUpgradeList = requireElement<HTMLDivElement>('#metaUpgradeList');
const itemDetailOverlay = requireElement<HTMLDivElement>('#itemDetailOverlay');
const itemDetailCloseButton = requireElement<HTMLButtonElement>('#itemDetailClose');
const itemDetailIcon = requireElement<HTMLDivElement>('#itemDetailIcon');
const itemDetailTitle = requireElement<HTMLHeadingElement>('#itemDetailTitle');
const itemDetailRole = requireElement<HTMLDivElement>('#itemDetailRole');
const itemDetailMeta = requireElement<HTMLDivElement>('#itemDetailMeta');
const itemDetailDescription = requireElement<HTMLParagraphElement>('#itemDetailDescription');
const itemDetailEvolutionSection = requireElement<HTMLDivElement>('#itemDetailEvolutionSection');
const itemDetailEvolutionName = requireElement<HTMLDivElement>('#itemDetailEvolutionName');
const itemDetailEvolutionDescription = requireElement<HTMLParagraphElement>(
  '#itemDetailEvolutionDescription'
);
const itemDetailRequirement = requireElement<HTMLParagraphElement>('#itemDetailRequirement');
const itemDetailStatus = requireElement<HTMLParagraphElement>('#itemDetailStatus');
const itemDetailTipsSection = requireElement<HTMLDivElement>('#itemDetailTipsSection');
const itemDetailTips = requireElement<HTMLUListElement>('#itemDetailTips');
const questDialogElement = requireElement<HTMLDivElement>('#questDialog');
const questDialogIcon = requireElement<HTMLDivElement>('#questDialogIcon');
const questDialogTitle = requireElement<HTMLDivElement>('#questDialogTitle');
const questDialogSubtitle = requireElement<HTMLDivElement>('#questDialogSubtitle');
const questDialogGreeting = requireElement<HTMLParagraphElement>('#questDialogGreeting');
const questDialogDescription = requireElement<HTMLParagraphElement>('#questDialogDescription');
const questDialogReward = requireElement<HTMLParagraphElement>('#questDialogReward');
const questDialogProgress = requireElement<HTMLDivElement>('#questDialogProgress');
const questDialogProgressFill = requireElement<HTMLDivElement>('#questDialogProgressFill');
const questDialogPrimary = requireElement<HTMLButtonElement>('#questDialogPrimary');
const questDialogSecondary = requireElement<HTMLButtonElement>('#questDialogSecondary');
const questDialogCloseButton = requireElement<HTMLButtonElement>('#questDialogClose');
const tutorialHintLayer = requireElement<HTMLDivElement>('#tutorialHintLayer');
const loreBanner = requireElement<HTMLDivElement>('#loreBanner');
const loreBannerDismissButton = requireElement<HTMLButtonElement>('#loreBannerDismiss');
const mapControlsInfoButton = requireElement<HTMLButtonElement>('#mapControlsInfo');
const noiseInfoButton = requireElement<HTMLButtonElement>('#noiseInfo');

const LORE_BANNER_STORAGE_KEY = 'bitdominion.loreBannerDismissed';

function hideLoreBanner(persist: boolean): void {
  loreBanner.classList.add('hidden');
  loreBanner.setAttribute('aria-hidden', 'true');
  if (!persist) {
    return;
  }
  try {
    window.localStorage.setItem(LORE_BANNER_STORAGE_KEY, 'true');
  } catch (error) {
    console.warn('Unable to persist lore banner dismissal', error);
  }
}

function showLoreBanner(): void {
  loreBanner.classList.remove('hidden');
  loreBanner.setAttribute('aria-hidden', 'false');
}

let loreBannerDismissed = false;
try {
  loreBannerDismissed = window.localStorage.getItem(LORE_BANNER_STORAGE_KEY) === 'true';
} catch (error) {
  console.warn('Unable to read lore banner dismissal state', error);
}

if (loreBannerDismissed) {
  hideLoreBanner(false);
} else {
  showLoreBanner();
}

loreBannerDismissButton.addEventListener('click', () => {
  hideLoreBanner(true);
});

let tutorialPaused = false;

const tutorialManager = new TutorialManager(tutorialHintLayer, {
  onPause: () => {
    tutorialPaused = true;
  },
  onResume: () => {
    tutorialPaused = false;
  }
});
tutorialManager.request('movement', { priority: true });

game.setNoiseListener((strength) => {
  if (
    strength > 0 &&
    tutorialManager.isCompleted('building') &&
    !tutorialManager.isCompleted('noise') &&
    !tutorialManager.isQueued('noise')
  ) {
    tutorialManager.request('noise', { priority: true });
  }
});

let lastSupplies = game.getSupplies();
let lastRelicShards = game.getRelicShards();
let pendingGoldGain = 0;
let pendingShardGain = 0;
let lastKillCount = game.getTotalKills();
let lastAtTavern = game.isKnightAtTavern();

function resetGoldGainIndicator(): void {
  pendingGoldGain = 0;
  heroGoldGain.textContent = '';
  heroGoldGain.classList.remove('resource-gain--active');
}

function showGoldGainIndicator(amount: number): void {
  if (amount <= 0) {
    return;
  }
  pendingGoldGain += amount;
  heroGoldGain.textContent = `+${pendingGoldGain}`;
  heroGoldGain.classList.remove('resource-gain--active');
  void heroGoldGain.offsetWidth;
  heroGoldGain.classList.add('resource-gain--active');
}

heroGoldGain.addEventListener('animationend', resetGoldGainIndicator);

function resetShardGainIndicator(): void {
  pendingShardGain = 0;
  heroShardGain.textContent = '';
  heroShardGain.classList.remove('resource-gain--active');
}

function showShardGainIndicator(amount: number): void {
  if (amount <= 0) {
    return;
  }
  pendingShardGain += amount;
  heroShardGain.textContent = `+${pendingShardGain}`;
  heroShardGain.classList.remove('resource-gain--active');
  void heroShardGain.offsetWidth;
  heroShardGain.classList.add('resource-gain--active');
}

heroShardGain.addEventListener('animationend', resetShardGainIndicator);

const inventorySlots: HTMLDivElement[] = [];
for (let i = 0; i < INVENTORY_SLOTS; i++) {
  const slot = document.createElement('div');
  slot.className = 'inventory-slot empty';
  inventoryPanel.appendChild(slot);
  inventorySlots.push(slot);
}

const buildingShopButtons = new Map<BuildingType, HTMLButtonElement>();
const itemButtons = new Map<ItemId, HTMLButtonElement>();
const campMarkers = new Map<number, HTMLDivElement>();
const campMarkerEmpty = document.createElement('div');
campMarkerEmpty.className = 'camp-marker-empty hidden';
campMarkerEmpty.textContent = 'Scouts report no roaming packs.';
campMarkerLayer.appendChild(campMarkerEmpty);
const defeatedCampIds = new Set<number>();
const campRemovalTimers = new Map<number, number>();

function showTooltip(title: string, body: string) {
  tooltipPanel.innerHTML = `<div class="title">${title}</div><div>${body}</div>`;
  tooltipPanel.style.display = 'block';
}

function hideTooltip() {
  tooltipPanel.style.display = 'none';
}

function bindInfoTooltip(button: HTMLButtonElement, title: string, body: string): void {
  const show = () => showTooltip(title, body);
  const hide = () => hideTooltip();
  button.addEventListener('mouseenter', show);
  button.addEventListener('mouseleave', hide);
  button.addEventListener('focus', show);
  button.addEventListener('blur', hide);
  button.addEventListener('click', show);
}

function formatTimer(seconds: number): string {
  const clamped = Math.max(0, seconds);
  if (clamped < 10) {
    return `${clamped.toFixed(1)}s`;
  }
  const minutes = Math.floor(clamped / 60);
  const secs = Math.floor(clamped % 60);
  if (minutes <= 0) {
    return `${secs}s`;
  }
  return `${minutes}:${secs.toString().padStart(2, '0')}`;
}

bindInfoTooltip(
  mapControlsInfoButton,
  'Map Controls',
  'Use WASD to pan the camera, scroll to zoom in or out, and press Space to snap back to Rowan.'
);
bindInfoTooltip(
  noiseInfoButton,
  'Noise & Suspicion',
  'Orange pulses mark noise that raises suspicion. Patrols will investigate loud spots, so reposition or lure them away.'
);
bindInfoTooltip(
  downtimeInfoButton,
  'Downtime & Waves',
  `This meter counts the ${formatTimer(DOWNTIME_DURATION)} downtime window. Build, heal, and gear up before it fills and the next wave begins.`
);

document.addEventListener('pointermove', (event) => {
  if (tooltipPanel.style.display === 'none') {
    return;
  }

  const baseLeft = event.clientX + 16;
  const baseTop = event.clientY + 18;
  tooltipPanel.style.left = `${baseLeft}px`;
  tooltipPanel.style.top = `${baseTop}px`;

  const rect = tooltipPanel.getBoundingClientRect();
  const margin = 8;
  let left = baseLeft;
  let top = baseTop;

  if (left + rect.width > window.innerWidth - margin) {
    left = Math.max(margin, window.innerWidth - rect.width - margin);
  } else if (left < margin) {
    left = margin;
  }

  if (top + rect.height > window.innerHeight - margin) {
    top = event.clientY - rect.height - 12;
  }
  if (top < margin) {
    top = margin;
  }

  tooltipPanel.style.left = `${left}px`;
  tooltipPanel.style.top = `${top}px`;
});

type ItemDetailOptions = { progressText?: string; evolved?: boolean };

let activeItemDetailId: ItemId | null = null;

function closeItemDetail(): void {
  if (!activeItemDetailId) {
    return;
  }
  activeItemDetailId = null;
  itemDetailOverlay.classList.add('hidden');
  itemDetailOverlay.setAttribute('aria-hidden', 'true');
}

function openItemDetail(itemId: ItemId, options?: ItemDetailOptions): void {
  const definition = ITEM_DEFINITIONS[itemId];
  if (!definition) {
    return;
  }
  hideTooltip();
  activeItemDetailId = itemId;
  const costText = definition.cost > 0 ? `${definition.cost} Gold` : 'Starting gear';
  const categoryText = definition.category === 'weapon' ? 'Weapon' : 'Support';
  itemDetailIcon.textContent = definition.icon;
  itemDetailTitle.textContent = definition.name;
  itemDetailRole.textContent = definition.role;
  itemDetailMeta.textContent = `${categoryText} • Cost: ${costText}`;
  itemDetailDescription.textContent = definition.description;

  if (definition.evolution) {
    itemDetailEvolutionSection.classList.remove('hidden');
    itemDetailEvolutionName.textContent = definition.evolution.name;
    itemDetailEvolutionDescription.textContent = definition.evolution.description;
    const requirement = definition.evolveRequirement;
    if (requirement) {
      itemDetailRequirement.textContent = `Requirement: ${requirement.count} ${requirement.label}`;
      itemDetailRequirement.classList.remove('hidden');
    } else {
      itemDetailRequirement.textContent = '';
      itemDetailRequirement.classList.add('hidden');
    }
    if (options?.progressText) {
      const statusLabel = options.evolved ? 'Status' : 'Progress';
      itemDetailStatus.textContent = `${statusLabel}: ${options.progressText}`;
      itemDetailStatus.classList.remove('hidden');
    } else {
      itemDetailStatus.textContent = '';
      itemDetailStatus.classList.add('hidden');
    }
  } else {
    itemDetailEvolutionSection.classList.add('hidden');
    itemDetailRequirement.textContent = '';
    itemDetailRequirement.classList.add('hidden');
    itemDetailStatus.textContent = '';
    itemDetailStatus.classList.add('hidden');
  }

  itemDetailTips.innerHTML = '';
  if (definition.buildPaths.length) {
    for (const tip of definition.buildPaths) {
      const li = document.createElement('li');
      li.textContent = tip;
      itemDetailTips.appendChild(li);
    }
    itemDetailTipsSection.classList.remove('hidden');
  } else {
    itemDetailTipsSection.classList.add('hidden');
  }

  itemDetailOverlay.classList.remove('hidden');
  itemDetailOverlay.setAttribute('aria-hidden', 'false');
  itemDetailCloseButton.focus();
}

itemDetailCloseButton.addEventListener('click', () => {
  closeItemDetail();
});

itemDetailOverlay.addEventListener('click', (event) => {
  if (event.target === itemDetailOverlay) {
    closeItemDetail();
  }
});

document.addEventListener('keydown', (event) => {
  if (event.key === 'Escape' && activeItemDetailId) {
    event.preventDefault();
    closeItemDetail();
  }
});

function updateInventoryPreview(entry: LoadoutEntry): void {
  inventoryOverlayPreview.classList.remove('hidden');
  inventoryOverlayPreview.setAttribute('aria-hidden', 'false');
  inventoryPreviewIcon.textContent = entry.icon;
  inventoryPreviewTitle.textContent = entry.name;
  inventoryPreviewDescription.textContent = entry.description;
  let progressText: string;
  if (entry.category !== 'weapon') {
    progressText = 'Passive effect active.';
  } else if (entry.evolved) {
    progressText = 'Evolved form active.';
  } else if (entry.progress) {
    progressText = entry.progress.ready
      ? 'Ready to evolve! Visit the workshop or fulfill the trigger to ascend this weapon.'
      : `${entry.progress.current}/${entry.progress.required} ${entry.progress.label} to evolve.`;
  } else {
    progressText = 'Awakening — continue fighting to unlock evolution clues.';
  }
  inventoryPreviewProgress.textContent = progressText;
  inventoryPreviewProgress.classList.toggle('ready', !!entry.progress?.ready && !entry.evolved);
  const definition = ITEM_DEFINITIONS[entry.id];
  if (definition?.evolution) {
    inventoryPreviewEvolution.classList.remove('hidden');
    inventoryPreviewEvolution.setAttribute('aria-hidden', 'false');
    inventoryPreviewEvolutionName.textContent = definition.evolution.name;
    inventoryPreviewEvolutionDescription.textContent = definition.evolution.description;
  } else {
    inventoryPreviewEvolution.classList.add('hidden');
    inventoryPreviewEvolution.setAttribute('aria-hidden', 'true');
    inventoryPreviewEvolutionName.textContent = '';
    inventoryPreviewEvolutionDescription.textContent = '';
  }
}

function setActiveInventoryPreview(itemId: ItemId, entries?: LoadoutEntry[]): void {
  const loadout = entries ?? game.getHeroLoadout();
  const entry = loadout.find((candidate) => candidate.id === itemId);
  if (!entry) {
    return;
  }
  activeInventoryPreviewId = itemId;
  const cards = inventoryOverlayList.querySelectorAll<HTMLButtonElement>('.inventory-card');
  cards.forEach((card) => {
    card.classList.toggle('active', card.dataset.itemId === itemId);
  });
  updateInventoryPreview(entry);
}

function renderInventoryOverlay(): void {
  const loadout = game.getHeroLoadout();
  const signature = loadout
    .map((entry) => {
      const progress = entry.progress
        ? `${entry.progress.current}-${entry.progress.ready ? 'ready' : 'waiting'}`
        : 'none';
      return `${entry.id}:${entry.evolved ? 'evolved' : 'base'}:${progress}`;
    })
    .join('|');

  if (loadout.length > 0 && isInventoryOverlayOpen && signature === lastInventoryOverlaySignature) {
    if (activeInventoryPreviewId && loadout.some((entry) => entry.id === activeInventoryPreviewId)) {
      setActiveInventoryPreview(activeInventoryPreviewId, loadout);
    }
    return;
  }
  lastInventoryOverlaySignature = signature;
  inventoryOverlayList.innerHTML = '';
  if (!loadout.length) {
    const empty = document.createElement('p');
    empty.className = 'inventory-modal-empty';
    empty.textContent = 'You have not collected any gear yet.';
    inventoryOverlayList.appendChild(empty);
    inventoryOverlayPreview.classList.add('hidden');
    inventoryOverlayPreview.setAttribute('aria-hidden', 'true');
    activeInventoryPreviewId = null;
    return;
  }

  for (const entry of loadout) {
    const card = document.createElement('button');
    card.type = 'button';
    card.className = 'inventory-card';
    card.dataset.itemId = entry.id;
    const icon = document.createElement('span');
    icon.className = 'inventory-card-icon';
    icon.textContent = entry.icon;
    icon.setAttribute('aria-hidden', 'true');
    card.appendChild(icon);

    const content = document.createElement('span');
    content.className = 'inventory-card-content';
    card.appendChild(content);

    const name = document.createElement('span');
    name.className = 'inventory-card-name';
    name.textContent = entry.name;
    content.appendChild(name);

    const status = document.createElement('span');
    status.className = 'inventory-card-status';
    if (entry.category === 'weapon' && entry.progress?.ready) {
      status.classList.add('ready');
      status.textContent = 'Ready to evolve!';
    } else if (entry.category === 'weapon' && entry.progress) {
      status.textContent = `${entry.progress.current}/${entry.progress.required} ${entry.progress.label} to evolve`;
    } else if (entry.evolved) {
      status.textContent = 'Evolved form active';
    } else if (entry.category !== 'weapon') {
      status.textContent = 'Passive effect active';
    } else {
      status.textContent = 'Awakening';
    }
    content.appendChild(status);

    const progress = getInventoryProgressText(entry);
    card.title = progress.long;
    card.addEventListener('click', () => setActiveInventoryPreview(entry.id));
    inventoryOverlayList.appendChild(card);
  }

  if (!activeInventoryPreviewId || !loadout.some((entry) => entry.id === activeInventoryPreviewId)) {
    activeInventoryPreviewId = loadout[0]?.id ?? null;
  }
  if (activeInventoryPreviewId) {
    setActiveInventoryPreview(activeInventoryPreviewId, loadout);
  }
}

function openInventoryOverlay(): void {
  if (isInventoryOverlayOpen) {
    renderInventoryOverlay();
    return;
  }
  isInventoryOverlayOpen = true;
  setItemShopOpen(false);
  closeMetaOverlay();
  inventoryOverlay.classList.remove('hidden');
  inventoryOverlay.setAttribute('aria-hidden', 'false');
  lastInventoryOverlaySignature = '';
  renderInventoryOverlay();
  inventoryOverlayClose.focus();
}

function closeInventoryOverlay(): void {
  if (!isInventoryOverlayOpen) {
    return;
  }
  isInventoryOverlayOpen = false;
  inventoryOverlay.classList.add('hidden');
  inventoryOverlay.setAttribute('aria-hidden', 'true');
  inventoryOverlayPreview.setAttribute('aria-hidden', 'true');
  lastInventoryOverlaySignature = '';
}

function updateMetaShardDisplay(): void {
  metaShardCount.textContent = `${game.getRelicShards()}`;
}

function updateMetaWeaponCard(weaponId: WeaponItemId): void {
  const card = metaWeaponButtons.get(weaponId);
  if (!card) {
    return;
  }
  const track = META_WEAPON_TRACKS.find((candidate) => candidate.weaponId === weaponId);
  if (!track) {
    return;
  }
  const total = track.upgrades.length;
  const unlockedCount = track.upgrades.filter((upgradeId) => game.isMetaUpgradeUnlocked(upgradeId)).length;
  const status = card.querySelector<HTMLSpanElement>('.meta-weapon-card-status');
  if (status) {
    status.textContent = `${unlockedCount}/${total} upgrades unlocked`;
  }
  card.classList.toggle('complete', unlockedCount === total && total > 0);
}

function renderMetaWeaponGrid(): void {
  metaWeaponButtons.clear();
  metaWeaponList.innerHTML = '';
  for (const track of META_WEAPON_TRACKS) {
    const definition = getWeaponDefinitionForMeta(track.weaponId);
    const button = document.createElement('button');
    button.type = 'button';
    button.className = 'meta-weapon-card';
    button.dataset.weaponId = track.weaponId;

    const icon = document.createElement('span');
    icon.className = 'meta-weapon-card-icon';
    icon.textContent = definition.icon;
    icon.setAttribute('aria-hidden', 'true');
    button.appendChild(icon);

    const content = document.createElement('span');
    content.className = 'meta-weapon-card-text';
    button.appendChild(content);

    const name = document.createElement('span');
    name.className = 'meta-weapon-card-name';
    name.textContent = definition.name;
    content.appendChild(name);

    const role = document.createElement('span');
    role.className = 'meta-weapon-card-role';
    role.textContent = definition.role;
    content.appendChild(role);

    const status = document.createElement('span');
    status.className = 'meta-weapon-card-status';
    content.appendChild(status);

    button.addEventListener('click', () => showMetaWeaponDetail(track.weaponId));
    metaWeaponButtons.set(track.weaponId, button);
    metaWeaponList.appendChild(button);
    updateMetaWeaponCard(track.weaponId);
  }
  metaWeaponList.classList.remove('hidden');
  metaWeaponDetail.classList.add('hidden');
  activeMetaWeaponId = null;
}

function refreshMetaUpgradeButtons(): void {
  const shards = game.getRelicShards();
  for (const [id, button] of metaUpgradeButtons.entries()) {
    const definition = getMetaUpgradeDefinition(id);
    const unlocked = game.isMetaUpgradeUnlocked(id);
    const prereqsMet = definition.prerequisites.every((prereq) => game.isMetaUpgradeUnlocked(prereq));
    const canAfford = shards >= definition.cost;
    const card = button.closest<HTMLDivElement>('.meta-upgrade-card');
    if (card) {
      card.classList.toggle('meta-upgrade-card--unlocked', unlocked);
      card.classList.toggle('meta-upgrade-card--locked', !unlocked);
    }
    if (unlocked) {
      button.disabled = true;
      button.textContent = 'Unlocked';
    } else if (!prereqsMet) {
      button.disabled = true;
      button.textContent = 'Prerequisite required';
    } else {
      button.disabled = !canAfford;
      button.textContent = `Unlock (${definition.cost} shards)`;
    }
    button.classList.toggle('affordable', !unlocked && prereqsMet && canAfford);
  }
}

function renderMetaUpgrades(weaponId: WeaponItemId): void {
  metaUpgradeButtons.clear();
  metaUpgradeList.innerHTML = '';
  const upgrades = getMetaUpgradesForWeapon(weaponId);
  if (!upgrades.length) {
    const empty = document.createElement('p');
    empty.className = 'meta-upgrade-empty';
    empty.textContent = 'No relic upgrades available for this weapon yet.';
    metaUpgradeList.appendChild(empty);
    return;
  }

  for (const upgrade of upgrades) {
    const card = document.createElement('div');
    card.className = 'meta-upgrade-card';
    card.dataset.tier = `${upgrade.tier}`;

    const tier = document.createElement('div');
    tier.className = 'meta-upgrade-tier';
    tier.textContent = `Tier ${upgrade.tier}`;
    card.appendChild(tier);

    const name = document.createElement('div');
    name.className = 'meta-upgrade-name';
    name.textContent = upgrade.name;
    card.appendChild(name);

    const description = document.createElement('p');
    description.className = 'meta-upgrade-description';
    description.textContent = upgrade.description;
    card.appendChild(description);

    const prereq = document.createElement('p');
    prereq.className = 'meta-upgrade-prereq';
    if (upgrade.prerequisites.length) {
      const prerequisiteNames = upgrade.prerequisites
        .map((id) => getMetaUpgradeDefinition(id).name)
        .join(', ');
      prereq.textContent = `Requires: ${prerequisiteNames}`;
    } else {
      prereq.textContent = 'Requires: None';
    }
    card.appendChild(prereq);

    const action = document.createElement('button');
    action.type = 'button';
    action.className = 'meta-upgrade-action';
    action.dataset.upgradeId = upgrade.id;
    action.addEventListener('click', () => {
      if (game.unlockMetaUpgrade(upgrade.id)) {
        updateHud();
        renderMetaUpgrades(weaponId);
        updateMetaShardDisplay();
        updateMetaWeaponCard(weaponId);
      }
    });
    card.appendChild(action);
    metaUpgradeButtons.set(upgrade.id, action);
    metaUpgradeList.appendChild(card);
  }
  refreshMetaUpgradeButtons();
}

function showMetaWeaponDetail(weaponId: WeaponItemId): void {
  activeMetaWeaponId = weaponId;
  const definition = getWeaponDefinitionForMeta(weaponId);
  const track = META_WEAPON_TRACKS.find((candidate) => candidate.weaponId === weaponId);
  metaWeaponDetailIcon.textContent = definition.icon;
  metaWeaponDetailTitle.textContent = definition.name;
  metaWeaponDetailOverview.textContent = track?.overview ?? definition.role;
  metaWeaponList.classList.add('hidden');
  metaWeaponDetail.classList.remove('hidden');
  metaWeaponButtons.forEach((button, id) => {
    button.classList.toggle('active', id === weaponId);
  });
  renderMetaUpgrades(weaponId);
  metaWeaponBack.focus();
}

function openMetaOverlay(): void {
  if (isMetaOverlayOpen) {
    updateMetaShardDisplay();
    for (const track of META_WEAPON_TRACKS) {
      updateMetaWeaponCard(track.weaponId);
    }
    if (activeMetaWeaponId) {
      renderMetaUpgrades(activeMetaWeaponId);
    } else {
      refreshMetaUpgradeButtons();
    }
    return;
  }
  isMetaOverlayOpen = true;
  closeInventoryOverlay();
  setItemShopOpen(false);
  metaProgressionOverlay.classList.remove('hidden');
  metaProgressionOverlay.setAttribute('aria-hidden', 'false');
  renderMetaWeaponGrid();
  updateMetaShardDisplay();
  metaOverlayClose.focus();
}

function closeMetaOverlay(): void {
  if (!isMetaOverlayOpen) {
    return;
  }
  isMetaOverlayOpen = false;
  metaProgressionOverlay.classList.add('hidden');
  metaProgressionOverlay.setAttribute('aria-hidden', 'true');
  metaWeaponList.classList.remove('hidden');
  metaWeaponDetail.classList.add('hidden');
  activeMetaWeaponId = null;
  metaUpgradeButtons.clear();
  metaUpgradeList.innerHTML = '';
  metaWeaponButtons.forEach((button) => button.classList.remove('active'));
}

function updateInventory() {
  const loadout = game.getHeroLoadout();
  const seenIds = new Set<ItemId>();
  for (let i = 0; i < inventorySlots.length; i++) {
    const slot = inventorySlots[i];
    const entry = loadout[i];
    if (entry) {
      seenIds.add(entry.id);
      slot.innerHTML = '';
      slot.classList.add('has-item');
      slot.classList.remove('empty');
      slot.classList.toggle('item-evolved', entry.evolved);
      const progressLabel = entry.category === 'weapon'
        ? entry.evolved
          ? 'Evolved form active'
          : entry.progress
            ? entry.progress.ready
              ? 'Ready to evolve!'
              : `${entry.progress.current}/${entry.progress.required} ${entry.progress.label} to evolve`
            : 'Awakening'
        : 'Passive effect active';
      const detailProgress = entry.evolved
        ? 'Evolved'
        : entry.progress
          ? `${entry.progress.current}/${entry.progress.required} ${entry.progress.label}`
          : entry.status;

      const iconElement = document.createElement('div');
      iconElement.className = 'item-icon';
      iconElement.textContent = entry.icon;
      slot.appendChild(iconElement);

      const info = document.createElement('div');
      info.className = 'item-info';
      slot.appendChild(info);

      const name = document.createElement('div');
      name.className = 'item-name';
      name.textContent = entry.name;
      info.appendChild(name);

      const progressText = document.createElement('div');
      progressText.className = 'item-progress-text';
      progressText.textContent = progressLabel;
      const readyToEvolve = !!entry.progress?.ready && !entry.evolved;
      progressText.classList.toggle('ready', readyToEvolve);
      info.appendChild(progressText);

      slot.dataset.itemId = entry.id;
      slot.title = `${entry.name} — ${progressLabel}`;
      slot.classList.toggle('evolution-ready', readyToEvolve);
      const wasReady = evolutionReadyState.get(entry.id) ?? false;
      if (readyToEvolve && !wasReady) {
        playEvolutionReadyCue();
        slot.classList.add('evolution-ready-flash');
        const handleAnimationEnd = () => {
          slot.classList.remove('evolution-ready-flash');
          slot.removeEventListener('animationend', handleAnimationEnd);
        };
        slot.addEventListener('animationend', handleAnimationEnd);
      } else if (!readyToEvolve) {
        slot.classList.remove('evolution-ready-flash');
      }
      evolutionReadyState.set(entry.id, readyToEvolve);

      const tooltipBody = `${entry.description}<br /><em>${progressLabel}</em>`;
      slot.onmouseenter = () => showTooltip(entry.name, tooltipBody);
      slot.onmouseleave = hideTooltip;
      slot.onclick = (event) => {
        if (!(event.target instanceof HTMLElement)) {
          return;
        }
        if (event.target.closest('.item-icon') || event.currentTarget === event.target) {
          openItemDetail(entry.id, { progressText: detailProgress, evolved: entry.evolved });
        }
      };
      iconElement.setAttribute('role', 'button');
      iconElement.setAttribute('aria-label', `${entry.name} details`);
      iconElement.tabIndex = 0;
      const openDetail = () => openItemDetail(entry.id, { progressText: detailProgress, evolved: entry.evolved });
      iconElement.addEventListener('click', (event) => {
        event.stopPropagation();
        openDetail();
      });
      iconElement.addEventListener('keydown', (event) => {
        if (event.key === 'Enter' || event.key === ' ') {
          event.preventDefault();
          openDetail();
        }
      });
    } else {
      slot.innerHTML = '';
      slot.classList.remove('has-item', 'item-evolved', 'evolution-ready', 'evolution-ready-flash');
      slot.classList.add('empty');
      slot.removeAttribute('data-item-id');
      slot.removeAttribute('title');
      slot.onmouseenter = null;
      slot.onmouseleave = null;
      slot.onclick = null;
    }
  }
  for (const itemId of Array.from(evolutionReadyState.keys())) {
    if (!seenIds.has(itemId)) {
      evolutionReadyState.delete(itemId);
    }
  }
  if (isInventoryOverlayOpen) {
    renderInventoryOverlay();
  }
}

function populateBuildingShop() {
  buildingShopItemsContainer.innerHTML = '';
  buildingShopButtons.clear();
  const seen = new Set<BuildingType>();
  for (const type of game.getBuildOrder()) {
    if (seen.has(type)) {
      continue;
    }
    seen.add(type);
    const info = BUILDING_DISPLAY[type];
    const definition = getBuildingDefinition(type);
    const button = document.createElement('button');
    button.className = 'shop-button';
    button.innerHTML = `<span>${info.icon} ${info.name}</span><span class="price">${definition.cost} Gold</span>`;
    button.addEventListener('click', () => {
      const index = game.getBuildOrder().indexOf(type);
      if (index >= 0) {
        game.selectBlueprint(index);
        game.setBuildMode(true);
        hideBuildLedger();
        updateInventory();
      }
    });
    button.addEventListener('mouseenter', () =>
      showTooltip(info.name, `${info.description}<br />Cost: ${definition.cost} supplies.`)
    );
    button.addEventListener('mouseleave', hideTooltip);
    buildingShopItemsContainer.appendChild(button);
    buildingShopButtons.set(type, button);
  }
}

function updateBuildingShopButtons() {
  if (!game.isBuildModeActive() && isBuildLedgerOpen) {
    isBuildLedgerOpen = false;
    hideTooltip();
  }
  const supplies = game.getSupplies();
  const selected = game.getSelectedBlueprint();
  for (const [type, button] of buildingShopButtons.entries()) {
    const definition = getBuildingDefinition(type);
    const affordable = supplies >= definition.cost;
    button.classList.toggle('disabled', !affordable);
    button.classList.toggle('selected', type === selected);
  }
  const shouldHide = !game.isBuildModeActive() || !isBuildLedgerOpen;
  buildingShopPanel.classList.toggle('hidden', shouldHide);
  updateBuildPrompt();
}

function updateBuildPrompt(): void {
  const selected = game.getSelectedBlueprint();
  const info = BUILDING_DISPLAY[selected];
  if (!info) {
    buildPrompt.classList.remove('build-active', 'build-unaffordable');
    buildPrompt.dataset.tooltipTitle = 'Workshop closed';
    buildPrompt.dataset.tooltipBody = 'Select a structure in the workshop to prepare a build plan.';
    buildPrompt.removeAttribute('aria-pressed');
    buildPrompt.title = '(B)uild';
    return;
  }
  const definition = getBuildingDefinition(selected);
  const affordable = game.canAffordBlueprint(selected);
  const buildModeActive = game.isBuildModeActive();
  const summary = `${info.icon} ${info.name} — ${definition.cost} supplies`;
  buildPrompt.dataset.tooltipTitle = info.name;
  buildPrompt.dataset.tooltipBody = `${info.description}<br />Cost: ${definition.cost} supplies.`;
  buildPrompt.title = summary;
  buildPrompt.setAttribute('aria-pressed', buildModeActive ? 'true' : 'false');
  buildPrompt.classList.toggle('build-active', buildModeActive);
  buildPrompt.classList.toggle('build-unaffordable', !affordable);
}

let isItemShopOpen = false;
let lastPhase: 'downtime' | 'wave' | null = null;
let tavernAutoOpen = false;
let isQuestLogOpen = false;
let activeQuestDialog: NearbyQuestInteraction | null = null;
const dismissedQuestInteractions = new Set<number>();
let lastQuestInteractionGiverId: number | null = null;
let isBuildLedgerOpen = false;
let isInventoryOverlayOpen = false;
let activeInventoryPreviewId: ItemId | null = null;
const evolutionReadyState = new Map<ItemId, boolean>();
let isMetaOverlayOpen = false;
let activeMetaWeaponId: WeaponItemId | null = null;
const metaUpgradeButtons = new Map<MetaUpgradeId, HTMLButtonElement>();
const metaWeaponButtons = new Map<WeaponItemId, HTMLButtonElement>();
let evolutionAudioContext: AudioContext | null = null;

type LoadoutEntry = ReturnType<Game['getHeroLoadout']>[number];
let lastInventoryOverlaySignature = '';

function getInventoryProgressText(entry: LoadoutEntry): { short: string; long: string } {
  if (entry.category !== 'weapon') {
    return {
      short: 'Passive',
      long: `${entry.name} — Passive effect active`
    };
  }
  if (entry.evolved) {
    return {
      short: 'Evolved',
      long: `${entry.name} — Evolved form active`
    };
  }
  const progress = entry.progress;
  if (!progress) {
    return {
      short: 'Awakening',
      long: `${entry.name} — Awakening`
    };
  }
  if (progress.ready) {
    return {
      short: 'Ready to Evolve',
      long: `${entry.name} — Ready to Evolve!`
    };
  }
  const base = `${progress.current}/${progress.required} ${progress.label}`;
  return {
    short: base,
    long: `${entry.name} — ${base} to Evolve`
  };
}

function playEvolutionReadyCue(): void {
  try {
    if (!evolutionAudioContext) {
      const AudioCtx = (window.AudioContext || (window as typeof window & { webkitAudioContext?: typeof AudioContext }).webkitAudioContext) as
        | typeof AudioContext
        | undefined;
      if (!AudioCtx) {
        return;
      }
      evolutionAudioContext = new AudioCtx();
    }
    const context = evolutionAudioContext;
    if (!context) {
      return;
    }
    const now = context.currentTime;
    const duration = 0.3;
    const oscillator = context.createOscillator();
    oscillator.type = 'triangle';
    oscillator.frequency.setValueAtTime(640, now);
    oscillator.frequency.linearRampToValueAtTime(880, now + duration);

    const gain = context.createGain();
    gain.gain.setValueAtTime(0.0001, now);
    gain.gain.exponentialRampToValueAtTime(0.18, now + 0.04);
    gain.gain.exponentialRampToValueAtTime(0.0001, now + duration);

    oscillator.connect(gain).connect(context.destination);
    oscillator.start(now);
    oscillator.stop(now + duration);
  } catch (error) {
    console.warn('Unable to play evolution cue', error);
  }
}

function openBuildLedger(): void {
  if (!game.isBuildModeActive()) {
    game.setBuildMode(true);
  }
  if (!isBuildLedgerOpen) {
    isBuildLedgerOpen = true;
  }
  if (!tutorialManager.isCompleted('building') && !tutorialManager.isQueued('building')) {
    tutorialManager.request('building', { priority: true });
  }
  updateBuildingShopButtons();
}

function hideBuildLedger(): void {
  if (isBuildLedgerOpen) {
    isBuildLedgerOpen = false;
    hideTooltip();
  }
  updateBuildingShopButtons();
}

function disableBuildMode(): void {
  if (game.isBuildModeActive()) {
    game.setBuildMode(false);
  }
  if (isBuildLedgerOpen) {
    isBuildLedgerOpen = false;
    hideTooltip();
  }
  updateBuildingShopButtons();
}

function setItemShopOpen(open: boolean): void {
  const nextState = open && game.isDowntime();
  if (nextState) {
    closeInventoryOverlay();
    closeMetaOverlay();
  }
  if (isItemShopOpen === nextState) {
    if (!nextState) {
      hideTooltip();
    }
    updateItemShopButtons();
    return;
  }
  isItemShopOpen = nextState;
  if (isItemShopOpen && game.isBuildModeActive()) {
    disableBuildMode();
  }
  if (!isItemShopOpen) {
    hideTooltip();
  }
  updateItemShopButtons();
}

function populateItemShop(): void {
  itemShopItemsContainer.innerHTML = '';
  itemButtons.clear();
  for (const itemId of ITEM_ORDER) {
    const definition = ITEM_DEFINITIONS[itemId];
    const button = document.createElement('button');
    button.className = 'shop-button';
    const label = document.createElement('span');
    label.className = 'shop-button-label';
    const icon = document.createElement('span');
    icon.className = 'shop-item-icon';
    icon.textContent = definition.icon;
    icon.setAttribute('role', 'button');
    icon.setAttribute('aria-label', `${definition.name} details`);
    icon.tabIndex = 0;
    const name = document.createElement('span');
    name.className = 'shop-item-name';
    name.textContent = definition.name;
    label.append(icon, name);
    const price = document.createElement('span');
    price.className = 'price';
    button.append(label, price);
    button.addEventListener('click', () => {
      if (game.purchaseItem(itemId)) {
        updateItemShopButtons();
      }
    });
    button.addEventListener('mouseenter', () =>
      showTooltip(definition.name, `${definition.description}<br /><em>${definition.role}</em>`)
    );
    button.addEventListener('mouseleave', hideTooltip);
    icon.addEventListener('click', (event) => {
      event.stopPropagation();
      openItemDetail(itemId);
    });
    icon.addEventListener('keydown', (event) => {
      if (event.key === 'Enter' || event.key === ' ') {
        event.preventDefault();
        openItemDetail(itemId);
      }
    });
    itemShopItemsContainer.appendChild(button);
    itemButtons.set(itemId, button);
  }
  updateItemShopButtons();
}

function updateItemShopButtons(): void {
  const inDowntime = game.isDowntime();
  for (const [itemId, button] of itemButtons.entries()) {
    const definition = ITEM_DEFINITIONS[itemId];
    const owned = game.isItemOwned(itemId);
    const canPurchase = game.canPurchaseItem(itemId);
    const priceSpan = button.querySelector<HTMLSpanElement>('.price');
    if (priceSpan) {
      if (owned) {
        priceSpan.textContent = 'Owned';
      } else if (!inDowntime) {
        priceSpan.textContent = 'Closed during wave';
      } else {
        priceSpan.textContent = `${definition.cost} Gold`;
      }
    }
    const disabled = owned || !canPurchase || !inDowntime;
    button.disabled = disabled;
    const shouldShowDisabledClass = !owned && (!canPurchase || !inDowntime);
    button.classList.toggle('disabled', shouldShowDisabledClass);
    button.classList.toggle('owned', owned);
  }
  const shopVisible = isItemShopOpen && inDowntime;
  itemShopPanel.classList.toggle('hidden', !shopVisible);
}

function renderActivities(): void {
  renderCamps();
  renderBuffs();
}

function renderCamps(): void {
  const camps = game.getCreepCamps();
  const highlightedCampIds = new Set(game.getNearbyCreepCampIds());
  let activeCampCount = 0;
  for (const camp of camps) {
    if (!defeatedCampIds.has(camp.id)) {
      activeCampCount += 1;
    }
  }
  campMarkerEmpty.classList.toggle('hidden', activeCampCount > 0);

  const seen = new Set<number>();
  let scaleX = 1;
  let scaleY = 1;
  let offsetX = 0;
  let offsetY = 0;

  if (activeCampCount > 0) {
    const canvasRect = canvas.getBoundingClientRect();
    const containerRect = gameContainerElement.getBoundingClientRect();
    scaleX = canvasRect.width / canvas.width;
    scaleY = canvasRect.height / canvas.height;
    offsetX = canvasRect.left - containerRect.left;
    offsetY = canvasRect.top - containerRect.top;
  }

  for (const camp of camps) {
    if (defeatedCampIds.has(camp.id)) {
      continue;
    }
    seen.add(camp.id);
    let marker = campMarkers.get(camp.id);
    if (!marker) {
      marker = document.createElement('div');
      marker.className = 'camp-marker';
      marker.innerHTML = `
        <div class="activity-item">
          <span class="activity-icon">🐾</span>
          <div class="activity-body">
            <div class="activity-title"></div>
            <div class="activity-subtext"></div>
          </div>
        </div>
      `;
      campMarkerLayer.appendChild(marker);
      campMarkers.set(camp.id, marker);
    }

    const card = marker.querySelector<HTMLDivElement>('.activity-item');
    const title = marker.querySelector<HTMLDivElement>('.activity-title');
    const statusElement = marker.querySelector<HTMLDivElement>('.activity-subtext');

    if (card) {
      card.classList.toggle('completed', camp.cleared);
    }
    if (title) {
      title.textContent = camp.name;
    }
    if (statusElement) {
      const remaining = camp.unitIds.length;
      const shardLabel = camp.rewardRelicShards === 1 ? 'shard' : 'shards';
      statusElement.textContent = camp.cleared
        ? 'Cleared'
        : `${remaining} foes remain • ${camp.rewardSupplies} gold & ${camp.rewardRelicShards} ${shardLabel}`;
    }

    const screenX = (camp.position.x - camera.center.x) * camera.zoom + canvas.width / 2;
    const screenY = (camp.position.y - camera.center.y) * camera.zoom + canvas.height / 2;

    const cssX = offsetX + screenX * scaleX;
    const cssY = offsetY + screenY * scaleY;
    marker.style.left = `${cssX}px`;
    marker.style.top = `${cssY}px`;

    const highlighted = highlightedCampIds.has(camp.id) && !camp.cleared;
    if (highlighted) {
      marker.classList.add('highlighted');
      const radiusOffset = camp.radius * camera.zoom * scaleY + 12;
      marker.style.transform = `translate(-50%, -100%) translateY(-${radiusOffset}px)`;
    } else {
      marker.classList.remove('highlighted');
      marker.style.transform = 'translate(-50%, -100%)';
    }

    if (camp.cleared) {
      if (card && !campRemovalTimers.has(camp.id)) {
        card.classList.add('defeated');
        marker.classList.add('defeated');
        const removalDelay = 2100;
        const timerId = window.setTimeout(() => {
          const pendingCard = marker?.querySelector<HTMLDivElement>('.activity-item');
          pendingCard?.classList.remove('defeated');
          marker?.remove();
          campMarkers.delete(camp.id);
          campRemovalTimers.delete(camp.id);
          defeatedCampIds.add(camp.id);
        }, removalDelay);
        campRemovalTimers.set(camp.id, timerId);
      }
    } else if (card) {
      card.classList.remove('defeated');
      marker.classList.remove('defeated');
    }

    const visible = screenX >= 0 && screenX <= canvas.width && screenY >= 0 && screenY <= canvas.height;
    marker.classList.toggle('hidden', !visible);
  }

  for (const [campId, marker] of campMarkers.entries()) {
    if (!seen.has(campId)) {
      const timerId = campRemovalTimers.get(campId);
      if (timerId != null) {
        window.clearTimeout(timerId);
        campRemovalTimers.delete(campId);
      }
      marker.remove();
      campMarkers.delete(campId);
      defeatedCampIds.delete(campId);
    }
  }
}

function renderBuffs(): void {
  const buffs = game.getTemporaryBuffs();
  buffList.innerHTML = '';
  if (!buffs.length) {
    const empty = document.createElement('li');
    empty.className = 'activity-empty';
    empty.textContent = 'No active blessings.';
    buffList.appendChild(empty);
    return;
  }
  for (const buff of buffs) {
    const li = document.createElement('li');
    li.className = 'activity-item';
    li.innerHTML = `
      <span class="activity-icon">✨</span>
      <div class="activity-body">
        <div class="activity-title">${buff.description}</div>
        <div class="activity-subtext">Expires after wave ${buff.expiresAtWave}</div>
      </div>
    `;
    buffList.appendChild(li);
  }
}

function renderQuestLog(): void {
  const entries: QuestLogEntry[] = game.getQuestLogEntries();
  questLogList.innerHTML = '';
  if (!entries.length) {
    const empty = document.createElement('li');
    empty.className = 'quest-log-empty';
    empty.textContent = 'No active quests. Visit a village to discover new contracts.';
    questLogList.appendChild(empty);
    return;
  }
  for (const entry of entries) {
    const li = document.createElement('li');
    li.className = `quest-log-entry ${entry.state}`;

    const header = document.createElement('div');
    header.className = 'quest-log-entry-header';
    const icon = document.createElement('span');
    icon.className = 'quest-log-entry-icon';
    icon.textContent = entry.icon;
    header.appendChild(icon);

    const text = document.createElement('div');
    text.className = 'quest-log-entry-text';
    const title = document.createElement('div');
    title.className = 'quest-log-entry-title';
    title.textContent = `${entry.giverName} — ${entry.villageName}`;
    const description = document.createElement('div');
    description.className = 'quest-log-entry-description';
    description.textContent = entry.description;
    text.appendChild(title);
    text.appendChild(description);
    header.appendChild(text);
    li.appendChild(header);

    const reward = document.createElement('div');
    reward.className = 'quest-log-entry-reward';
    reward.textContent = entry.rewardText;
    li.appendChild(reward);

    const status = document.createElement('div');
    status.className = 'quest-log-entry-status';
    status.textContent = entry.state === 'completed' ? 'Ready to turn in' : 'In progress';
    li.appendChild(status);

    const progress = document.createElement('div');
    progress.className = 'quest-log-entry-progress';
    const bar = document.createElement('span');
    const ratio = entry.requiredTime > 0 ? Math.min(1, entry.progress / entry.requiredTime) : entry.state === 'completed' ? 1 : 0;
    bar.style.width = `${ratio * 100}%`;
    progress.appendChild(bar);
    li.appendChild(progress);

    questLogList.appendChild(li);
  }
}

function setQuestLogOpen(open: boolean): void {
  const nextState = Boolean(open);
  if (isQuestLogOpen === nextState) {
    if (nextState) {
      renderQuestLog();
    }
    return;
  }
  isQuestLogOpen = nextState;
  questLogOverlay.classList.toggle('hidden', !nextState);
  questLogOverlay.setAttribute('aria-hidden', nextState ? 'false' : 'true');
  if (nextState) {
    renderQuestLog();
  }
}

function showQuestDialog(interaction: NearbyQuestInteraction): void {
  if (
    tutorialManager.isCompleted('noise') &&
    !tutorialManager.isCompleted('quests') &&
    !tutorialManager.isQueued('quests')
  ) {
    tutorialManager.request('quests', { priority: true });
  }
  activeQuestDialog = interaction;
  questDialogElement.classList.remove('hidden');
  questDialogElement.setAttribute('aria-hidden', 'false');
  questDialogIcon.textContent = interaction.offer?.icon ?? interaction.activeQuest?.icon ?? '📜';
  questDialogTitle.textContent = interaction.giverName;
  questDialogSubtitle.textContent = interaction.villageName;
  questDialogGreeting.textContent = interaction.greeting;

  if (interaction.state === 'offering' && interaction.offer) {
    questDialogDescription.textContent = interaction.offer.description;
    questDialogReward.textContent = interaction.offer.rewardText;
    questDialogPrimary.textContent = 'Accept Quest';
    questDialogSecondary.textContent = 'Not now';
  } else if (interaction.state === 'turnIn' && interaction.activeQuest) {
    questDialogDescription.textContent = interaction.activeQuest.description;
    questDialogReward.textContent = interaction.activeQuest.rewardText;
    questDialogPrimary.textContent = 'Turn In Quest';
    questDialogSecondary.textContent = 'Later';
  } else {
    questDialogDescription.textContent = '';
    questDialogReward.textContent = '';
    questDialogPrimary.textContent = 'Close';
    questDialogSecondary.textContent = 'Later';
  }

  const activeQuest = interaction.activeQuest;
  if (activeQuest) {
    const ratio = interaction.state === 'turnIn'
      ? 1
      : activeQuest.requiredTime > 0
        ? Math.min(1, activeQuest.progress / activeQuest.requiredTime)
        : 0;
    questDialogProgress.classList.remove('hidden');
    questDialogProgressFill.style.width = `${ratio * 100}%`;
  } else {
    questDialogProgress.classList.add('hidden');
    questDialogProgressFill.style.width = '0%';
  }
}

function hideQuestDialog(): void {
  if (questDialogElement.classList.contains('hidden')) {
    activeQuestDialog = null;
    return;
  }
  questDialogElement.classList.add('hidden');
  questDialogElement.setAttribute('aria-hidden', 'true');
  activeQuestDialog = null;
}

function updateQuestDialog(): void {
  const interaction = game.getNearbyQuestInteraction();
  const relevant = interaction && (interaction.state === 'offering' || interaction.state === 'turnIn');
  if (!relevant) {
    if (lastQuestInteractionGiverId != null && (!interaction || interaction.giverId !== lastQuestInteractionGiverId)) {
      dismissedQuestInteractions.delete(lastQuestInteractionGiverId);
      lastQuestInteractionGiverId = null;
    }
    hideQuestDialog();
    return;
  }
  if (interaction.giverId !== lastQuestInteractionGiverId) {
    if (lastQuestInteractionGiverId != null) {
      dismissedQuestInteractions.delete(lastQuestInteractionGiverId);
    }
    lastQuestInteractionGiverId = interaction.giverId;
  }
  if (dismissedQuestInteractions.has(interaction.giverId)) {
    hideQuestDialog();
    return;
  }
  showQuestDialog(interaction);
}

function handleQuestDialogPrimary(): void {
  if (!activeQuestDialog) {
    return;
  }
  const giverId = activeQuestDialog.giverId;
  let handled = false;
  if (activeQuestDialog.state === 'offering') {
    handled = game.acceptQuestFromGiver(giverId);
    if (handled) {
      updateInventory();
      renderActivities();
      if (isQuestLogOpen) {
        renderQuestLog();
      }
    }
  } else if (activeQuestDialog.state === 'turnIn') {
    handled = game.turnInQuestFromGiver(giverId);
    if (handled) {
      updateInventory();
      renderActivities();
      if (isQuestLogOpen) {
        renderQuestLog();
      }
    }
  }
  if (handled) {
    dismissedQuestInteractions.delete(giverId);
    lastQuestInteractionGiverId = null;
    hideQuestDialog();
    activeQuestDialog = null;
  }
}

function handleQuestDialogSecondary(): void {
  if (activeQuestDialog) {
    dismissedQuestInteractions.add(activeQuestDialog.giverId);
  }
  hideQuestDialog();
}

populateBuildingShop();
populateItemShop();
updateInventory();
updateBuildingShopButtons();
updateItemShopButtons();

type CanvasInteractionEvent = PointerEvent | WheelEvent;

const getCanvasPixelCoords = (event: CanvasInteractionEvent) => {
  const rect = canvas.getBoundingClientRect();
  const scaleX = canvas.width / rect.width;
  const scaleY = canvas.height / rect.height;
  const x = (event.clientX - rect.left) * scaleX;
  const y = (event.clientY - rect.top) * scaleY;
  return { x, y };
};

const screenToWorld = (x: number, y: number) => {
  const worldX = (x - canvas.width / 2) / camera.zoom + camera.center.x;
  const worldY = (y - canvas.height / 2) / camera.zoom + camera.center.y;
  return { x: worldX, y: worldY };
};

const toWorldCoords = (event: PointerEvent) => {
  const { x, y } = getCanvasPixelCoords(event);
  const { x: worldX, y: worldY } = screenToWorld(x, y);
  return {
    x: Math.max(0, Math.min(WIDTH, worldX)),
    y: Math.max(0, Math.min(HEIGHT, worldY))
  };
};

canvas.addEventListener('pointerdown', (event) => {
  const { x, y } = toWorldCoords(event);
  if (event.button === 2) {
    event.preventDefault();
  }
  const buildingCountBefore = game.getBuildings().length;
  const wasBuildModeActive = game.isBuildModeActive();
  game.onPointerDown(x, y, event.button, event.timeStamp / 1000);
  const buildingCountAfter = game.getBuildings().length;
  if (event.button === 0 && !wasBuildModeActive) {
    tutorialManager.complete('movement');
  }
  if (buildingCountAfter > buildingCountBefore) {
    tutorialManager.complete('building');
  }
});

canvas.addEventListener('pointermove', (event) => {
  const { x, y } = toWorldCoords(event);
  game.onPointerMove(x, y);
});

canvas.addEventListener(
  'wheel',
  (event) => {
    event.preventDefault();
    const { x, y } = getCanvasPixelCoords(event);
    const focus = screenToWorld(x, y);
    const zoomFactor = Math.exp(-event.deltaY * 0.001);
    const nextZoom = Math.max(MIN_CAMERA_ZOOM, Math.min(MAX_CAMERA_ZOOM, camera.zoom * zoomFactor));
    if (nextZoom === camera.zoom) {
      return;
    }

    camera.zoom = nextZoom;

    const offsetX = x - canvas.width / 2;
    const offsetY = y - canvas.height / 2;
    camera.center.x = focus.x - offsetX / camera.zoom;
    camera.center.y = focus.y - offsetY / camera.zoom;

    clampCamera();
  },
  { passive: false }
);

canvas.addEventListener('contextmenu', (event) => {
  event.preventDefault();
});

buildPrompt.addEventListener('click', () => {
  setItemShopOpen(false);
  if (game.isBuildModeActive()) {
    if (isBuildLedgerOpen) {
      disableBuildMode();
    } else {
      openBuildLedger();
    }
  } else {
    openBuildLedger();
  }
});

buildPrompt.addEventListener('mouseenter', () => {
  const title = buildPrompt.dataset.tooltipTitle;
  const body = buildPrompt.dataset.tooltipBody;
  if (title && body) {
    showTooltip(title, body);
  } else {
    showTooltip('(B)uild', 'Select a structure in the workshop to prepare a build plan.');
  }
});

buildPrompt.addEventListener('mouseleave', hideTooltip);

questLogCloseButton.addEventListener('click', () => setQuestLogOpen(false));
questLogOverlay.addEventListener('click', (event) => {
  if (event.target === questLogOverlay) {
    setQuestLogOpen(false);
  }
});
inventoryOverlayClose.addEventListener('click', () => closeInventoryOverlay());
inventoryOverlay.addEventListener('click', (event) => {
  if (event.target === inventoryOverlay) {
    closeInventoryOverlay();
  }
});
metaOverlayClose.addEventListener('click', () => closeMetaOverlay());
metaProgressionOverlay.addEventListener('click', (event) => {
  if (event.target === metaProgressionOverlay) {
    closeMetaOverlay();
  }
});
metaWeaponBack.addEventListener('click', () => {
  const previous = activeMetaWeaponId;
  metaWeaponList.classList.remove('hidden');
  metaWeaponDetail.classList.add('hidden');
  activeMetaWeaponId = null;
  metaUpgradeButtons.clear();
  metaUpgradeList.innerHTML = '';
  metaWeaponButtons.forEach((button) => button.classList.remove('active'));
  updateMetaShardDisplay();
  if (previous) {
    const previousButton = metaWeaponButtons.get(previous);
    previousButton?.focus();
  } else {
    metaOverlayClose.focus();
  }
});
questDialogPrimary.addEventListener('click', handleQuestDialogPrimary);
questDialogSecondary.addEventListener('click', handleQuestDialogSecondary);
questDialogCloseButton.addEventListener('click', handleQuestDialogSecondary);

window.addEventListener('keydown', (event) => {
  if (event.key === 'F1') {
    event.preventDefault();
    game.toggleAnchorDebug();
    return;
  }

  const key = event.key.toLowerCase();
  const code = event.code;
  if (key === 'escape') {
    if (isMetaOverlayOpen) {
      closeMetaOverlay();
      event.preventDefault();
      return;
    }
    if (isInventoryOverlayOpen) {
      closeInventoryOverlay();
      event.preventDefault();
      return;
    }
    if (isQuestLogOpen) {
      setQuestLogOpen(false);
      event.preventDefault();
      return;
    }
    if (!questDialogElement.classList.contains('hidden')) {
      handleQuestDialogSecondary();
      event.preventDefault();
      return;
    }
    if (game.isBuildModeActive()) {
      disableBuildMode();
      event.preventDefault();
      return;
    }
  }

  if (key === 'r') {
    game.reset();
    game.setCanvasHudEnabled(false);
    focusCameraOnKnight({ zoom: INITIAL_CAMERA_ZOOM });
    cameraPan.up = cameraPan.down = cameraPan.left = cameraPan.right = false;
    updateInventory();
    updateBuildingShopButtons();
    setItemShopOpen(false);
    tavernAutoOpen = false;
    updateItemShopButtons();
    lastSupplies = game.getSupplies();
    resetGoldGainIndicator();
    lastKillCount = game.getTotalKills();
    lastAtTavern = game.isKnightAtTavern();
  } else if (key === 'b') {
    event.preventDefault();
    setItemShopOpen(false);
    if (game.isBuildModeActive()) {
      if (isBuildLedgerOpen) {
        disableBuildMode();
      } else {
        openBuildLedger();
      }
    } else {
      openBuildLedger();
    }
  } else if (key === 'i') {
    event.preventDefault();
    if (isInventoryOverlayOpen) {
      closeInventoryOverlay();
    } else {
      openInventoryOverlay();
    }
  } else if (key === 't') {
    event.preventDefault();
    if (isMetaOverlayOpen) {
      closeMetaOverlay();
    } else {
      openMetaOverlay();
    }
  } else if (key === 'q') {
    event.preventDefault();
    setQuestLogOpen(!isQuestLogOpen);
  } else if (key === 'c') {
    game.toggleCanopy();
  } else if (code === 'Space') {
    event.preventDefault();
    focusCameraOnKnight();
  } else if (code === 'KeyW') {
    event.preventDefault();
    cameraPan.up = true;
  } else if (code === 'KeyS') {
    event.preventDefault();
    cameraPan.down = true;
  } else if (code === 'KeyA') {
    event.preventDefault();
    cameraPan.left = true;
  } else if (code === 'KeyD') {
    event.preventDefault();
    cameraPan.right = true;
  } else if (key === 'x') {
    game.startDismantle();
  }
});

window.addEventListener('keyup', (event) => {
  switch (event.code) {
    case 'KeyW':
      cameraPan.up = false;
      break;
    case 'KeyS':
      cameraPan.down = false;
      break;
    case 'KeyA':
      cameraPan.left = false;
      break;
    case 'KeyD':
      cameraPan.right = false;
      break;
    default:
      break;
  }
});

function updateHud() {
  const supplies = game.getSupplies();
  if (supplies > lastSupplies) {
    showGoldGainIndicator(supplies - lastSupplies);
  } else if (supplies < lastSupplies) {
    resetGoldGainIndicator();
  }
  lastSupplies = supplies;
  heroGoldText.textContent = `${supplies}`;
  const relicShards = game.getRelicShards();
  if (relicShards > lastRelicShards) {
    showShardGainIndicator(relicShards - lastRelicShards);
  } else if (relicShards < lastRelicShards) {
    resetShardGainIndicator();
  }
  lastRelicShards = relicShards;
  heroShardText.textContent = `${relicShards}`;
  updateMetaShardDisplay();
  if (isMetaOverlayOpen) {
    for (const track of META_WEAPON_TRACKS) {
      updateMetaWeaponCard(track.weaponId);
    }
    refreshMetaUpgradeButtons();
  }
  const hp = Math.max(0, game.knight.hp);
  const hpRatio = Math.max(0, Math.min(1, hp / KNIGHT_HP));
  heroHealthBar.style.width = `${hpRatio * 100}%`;
  heroHealthText.textContent = `${Math.ceil(hp)}/${KNIGHT_HP}`;

  const kills = game.getTotalKills();
  if (
    kills > lastKillCount &&
    tutorialManager.isCompleted('movement') &&
    !tutorialManager.isCompleted('combat')
  ) {
    tutorialManager.request('combat', { priority: true });
  }
  lastKillCount = kills;

  const { phase, remaining, duration, waveIndex } = game.getPhaseTimerInfo();
  const progress = duration > 0 ? 1 - Math.max(0, Math.min(1, remaining / duration)) : 1;
  darkEnergyFill.style.width = `${progress * 100}%`;
  let phaseText: string;
  if (phase === 'downtime') {
    const nextWave = waveIndex + 1;
    phaseText = `Downtime: Wave ${nextWave} begins in ${formatTimer(remaining)}`;
  } else {
    if (remaining > 0) {
      phaseText = `Wave ${waveIndex} underway — ${formatTimer(remaining)} remaining`;
    } else {
      phaseText = `Wave ${waveIndex} underway — clear remaining forces!`;
    }
  }
  darkEnergyText.textContent = phaseText;
  const atTavern = game.isKnightAtTavern() && game.isDowntime();
  if (atTavern) {
    tavernAutoOpen = true;
    setItemShopOpen(true);
  } else if (tavernAutoOpen) {
    setItemShopOpen(false);
    tavernAutoOpen = false;
  }

  if (
    atTavern &&
    !lastAtTavern &&
    tutorialManager.isCompleted('quests') &&
    !tutorialManager.isCompleted('healing') &&
    !tutorialManager.isQueued('healing')
  ) {
    tutorialManager.request('healing', { priority: true });
  }
  lastAtTavern = atTavern;

  if (lastPhase !== phase) {
    if (phase === 'wave') {
      setItemShopOpen(false);
      if (
        tutorialManager.isCompleted('movement') &&
        !tutorialManager.isCompleted('combat') &&
        !tutorialManager.isQueued('combat')
      ) {
        tutorialManager.request('combat', { priority: true });
      }
    } else if (phase === 'downtime') {
      if (
        tutorialManager.isCompleted('combat') &&
        !tutorialManager.isCompleted('building') &&
        !tutorialManager.isQueued('building')
      ) {
        tutorialManager.request('building', { priority: true });
      }
    }
    lastPhase = phase;
  }

  const showOverlay = game.state === 'victory' || game.state === 'defeat';
  gameOverScreen.classList.toggle('hidden', !showOverlay);
  if (showOverlay) {
    if (game.state === 'victory') {
      gameOverTitle.textContent = 'Dominion Secured';
      gameOverTitle.style.color = '#34d399';
      gameOverSubtext.textContent = 'Press R to celebrate again.';
    } else {
      gameOverTitle.textContent = 'You Have Perished';
      gameOverTitle.style.color = '#f87171';
      gameOverSubtext.textContent = 'Press R to try again.';
    }
  }

  const buildError = game.getBuildErrorMessage();
  if (buildError) {
    buildErrorMessage.textContent = buildError;
    buildErrorMessage.classList.add('visible');
  } else {
    if (buildErrorMessage.textContent) {
      buildErrorMessage.textContent = '';
    }
    buildErrorMessage.classList.remove('visible');
  }

  updateInventory();
  updateBuildingShopButtons();
  updateItemShopButtons();
  renderActivities();
  if (isQuestLogOpen) {
    renderQuestLog();
  }
  updateQuestDialog();
}

const ctx = context;
let lastTime = performance.now();
function frame(now: number) {
  const elapsed = now - lastTime;
  lastTime = now;
  const dt = Math.min(elapsed / 1000, 0.2);
  if (!tutorialPaused) {
    updateCameraPosition(dt);
    game.update(dt);
  } else {
    updateCameraPosition(0);
  }
  const cameraState: CameraState = {
    center: camera.center,
    zoom: camera.zoom,
    viewportWidth: canvas.width,
    viewportHeight: canvas.height
  };
  game.draw(ctx, cameraState);
  updateHud();
  requestAnimationFrame(frame);
}

requestAnimationFrame(frame);<|MERGE_RESOLUTION|>--- conflicted
+++ resolved
@@ -74,7 +74,6 @@
     icon: '🏗️',
     keys: ['B', 'Left Click']
   },
-<<<<<<< HEAD
   noise: {
     title: 'Noise & Suspicion',
     body: 'Attacks, sprinting, and some buildings create pulses that alert patrols. Watch the orange rings and reposition if things get loud.',
@@ -89,13 +88,11 @@
     title: 'Catch Your Breath',
     body: 'Rest inside the Emberwatch inn during downtime to slowly restore Rowan’s health before the next assault.',
     icon: '💖'
-=======
   arsenal: {
     title: 'Check the Inventory',
     body: 'Press I during downtime to open your Inventory and review weapon evolutions.',
     icon: '⚔️',
     keys: ['I']
->>>>>>> 9a0532fa
   }
 };
 
